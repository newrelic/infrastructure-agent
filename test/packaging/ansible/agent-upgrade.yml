--- conflicted
+++ resolved
@@ -16,11 +16,7 @@
   tasks:
     - name: agent upgrade tests suite
       vars:
-<<<<<<< HEAD
-        target_agent_version: "1.71.5"
-=======
         target_agent_version: "1.71.0"
->>>>>>> d252cea3
 
       block:
 
