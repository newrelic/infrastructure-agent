// Copyright 2020 New Relic Corporation. All rights reserved.
// SPDX-License-Identifier: Apache-2.0
//go:generate goversioninfo

package main

import (
	"context"
	"flag"
	"fmt"
	"net"
	"net/http"
	_ "net/http/pprof"
	"net/url"
	"os"
	"os/signal"
	"path/filepath"
	"runtime"
	"strings"
	"syscall"
	"time"

	"github.com/newrelic/infrastructure-agent/internal/agent/cmdchannel"
	ccBackoff "github.com/newrelic/infrastructure-agent/internal/agent/cmdchannel/backoff"
	"github.com/newrelic/infrastructure-agent/internal/agent/cmdchannel/fflag"
	"github.com/newrelic/infrastructure-agent/internal/agent/cmdchannel/runintegration"
	"github.com/newrelic/infrastructure-agent/internal/agent/cmdchannel/service"
	"github.com/newrelic/infrastructure-agent/internal/integrations/v4/files"
	"github.com/newrelic/infrastructure-agent/internal/integrations/v4/integration"
	"github.com/newrelic/infrastructure-agent/internal/integrations/v4/v3legacy"
	"github.com/sirupsen/logrus"

	"github.com/newrelic/infrastructure-agent/cmd/newrelic-infra/initialize"
	"github.com/newrelic/infrastructure-agent/internal/agent"
	"github.com/newrelic/infrastructure-agent/internal/feature_flags"
	"github.com/newrelic/infrastructure-agent/pkg/backend/backoff"
	"github.com/newrelic/infrastructure-agent/pkg/backend/commandapi"
	backendhttp "github.com/newrelic/infrastructure-agent/pkg/backend/http"
	"github.com/newrelic/infrastructure-agent/pkg/backend/identityapi"
	"github.com/newrelic/infrastructure-agent/pkg/config"
	"github.com/newrelic/infrastructure-agent/pkg/disk"
	"github.com/newrelic/infrastructure-agent/pkg/fs/systemd"
	"github.com/newrelic/infrastructure-agent/pkg/helpers"
	"github.com/newrelic/infrastructure-agent/pkg/helpers/recover"
	"github.com/newrelic/infrastructure-agent/pkg/integrations/legacy"
	"github.com/newrelic/infrastructure-agent/pkg/integrations/v4"
	"github.com/newrelic/infrastructure-agent/pkg/integrations/v4/dm"
	"github.com/newrelic/infrastructure-agent/pkg/integrations/v4/emitter"
	"github.com/newrelic/infrastructure-agent/pkg/integrations/v4/logs"
	wlog "github.com/newrelic/infrastructure-agent/pkg/log"
	"github.com/newrelic/infrastructure-agent/pkg/plugins"
	"github.com/newrelic/infrastructure-agent/pkg/trace"
)

var (
	configFile   string
	showVersion  bool
	debug        bool
	cpuprofile   string
	memprofile   string
	verbose      int
	startTime    time.Time
	buildVersion = "development"
	gitCommit    = ""
	svcName      = "newrelic-infra"
)

func elapsedTime() time.Duration {
	return time.Since(startTime)
}

func init() {
	flag.StringVar(&configFile, "config", "", "Overrides default configuration file")
	flag.BoolVar(&showVersion, "version", false, "Shows version details")
	flag.BoolVar(&debug, "debug", false, "Enables agent debugging functionality")
	flag.StringVar(&cpuprofile, "cpuprofile", "", "Writes cpu profile to `file`")
	flag.StringVar(&memprofile, "memprofile", "", "Writes memory profile to `file`")

	flag.IntVar(&verbose, "verbose", 0, "Higher numbers increase levels of logging. When enabled overrides provided config.")
}

var alog = wlog.WithComponent("New Relic Infrastructure Agent")

func main() {
	flag.Parse()

	defer recover.PanicHandler(recover.LogAndFail)

	startTime = time.Now()

	memLog := wlog.NewMemLogger(os.Stdout)
	wlog.SetOutput(memLog)

	if showVersion {
		fmt.Printf("New Relic Infrastructure Agent version: %s, GoVersion: %s, GitCommit: %s\n", buildVersion, runtime.Version(), gitCommit)
		os.Exit(0)
	}

	timedLog := alog.WithFieldsF(func() logrus.Fields {
		return logrus.Fields{
			"version":     buildVersion,
			"elapsedTime": elapsedTime(),
		}
	})

	timedLog.Debug("Configuring handlers.")

	go func() {
		sigs := make(chan os.Signal, 1)
		signal.Notify(sigs, syscall.SIGQUIT)
		for {
			<-sigs
			buf := make([]byte, 1<<20)
			runtime.Stack(buf, true)
			alog.Info(fmt.Sprintf("== SIGQUIT RECEIVED ==\n** goroutine dump begin **\n%s\n** goroutine dump end **", buf))
		}
	}()

	timedLog.Debug("Loading configuration.")

	parsedConfig, err := config.LoadConfigWithVerbose(configFile, verbose)
	if err != nil {
		alog.WithError(err).Error("can't load configuration file")
		os.Exit(1)
	}
	if parsedConfig.Verbose == config.SmartVerboseLogging {
		wlog.EnableSmartVerboseMode(parsedConfig.SmartVerboseModeEntryLimit)
	}

	if debug || parsedConfig.WebProfile {
		alog.Info("starting pprof server at http://localhost:6060")
		go recover.FuncWithPanicHandler(recover.LogAndContinue, func() {
			alog.WithError(http.ListenAndServe("localhost:6060", nil)).Warn("trying to open a connection in :6060")
		})
	}

	if cpuprofile != "" {
		parsedConfig.CPUProfile = cpuprofile
	}
	if memprofile != "" {
		parsedConfig.MemProfile = memprofile
	}

	// Set the log format.
	configureLogFormat(parsedConfig)
	// Send logging where it's supposed to go.
	agentLogsToFile := configureLogRedirection(parsedConfig, memLog)
	trace.EnableOn(parsedConfig.FeatureTraces)

	// Runtime config setup.
	troubleCfg := config.NewTroubleshootCfg(parsedConfig.IsTroubleshootMode(), agentLogsToFile, parsedConfig.GetLogFile())
	logFwCfg := config.NewLogForward(parsedConfig, troubleCfg)

	// If parsedConfig.MaxProcs < 1, leave GOMAXPROCS to its previous value,
	// which, if not set by the environment, is the number of processors that
	// have been detected by the system.
	// Note that if the `max_procs` option is unset, default value for
	// parsedConfig.MaxProcs is 1.
	runtime.GOMAXPROCS(parsedConfig.MaxProcs)

	logConfig(parsedConfig)

	err = initialize.OsProcess(parsedConfig)
	if err != nil {
		alog.WithError(err).Error("Performing OS-specific process initialization...")
		os.Exit(1)
	}

	err = initializeAgentAndRun(parsedConfig, logFwCfg)
	if err != nil {
		timedLog.WithError(err).Error("Agent run returned an error.")
		os.Exit(1)
	}
}

func logConfig(c *config.Config) {
	// Log the configuration.
	c.LogInfo()

	// Runtime evaluated.
	alog.WithFieldsF(func() logrus.Fields {
		fields := logrus.Fields{
			"pluginDir":      c.PluginInstanceDirs,
			"maxProcs":       runtime.GOMAXPROCS(-1),
			"agentUser":      c.AgentUser,
			"executablePath": c.ExecutablePath,
		}
		if wlog.IsLevelEnabled(logrus.DebugLevel) {
			fields["identityURL"] = c.IdentityURL
		}
		return fields
	}).Info("runtime configuration")
}

var aslog = wlog.WithComponent("AgentService").WithFields(logrus.Fields{
	"service": svcName,
})

func initializeAgentAndRun(c *config.Config, logFwCfg config.LogForward) error {
	pluginSourceDirs := []string{
		c.CustomPluginInstallationDir,
		filepath.Join(c.AgentDir, "custom-integrations"),
		filepath.Join(c.AgentDir, config.DefaultIntegrationsDir),
		filepath.Join(c.AgentDir, "bundled-plugins"),
		filepath.Join(c.AgentDir, "plugins"),
	}
	pluginSourceDirs = helpers.RemoveEmptyAndDuplicateEntries(pluginSourceDirs)

	integrationCfg := v4.NewConfig(
		c.Verbose,
		c.Features,
		c.PassthroughEnvironment,
		c.PluginInstanceDirs,
		pluginSourceDirs,
	)

	userAgent := agent.GenerateUserAgent("New Relic Infrastructure Agent", buildVersion)
	transport := backendhttp.BuildTransport(c, backendhttp.ClientTimeout)
	httpClient := backendhttp.GetHttpClient(backendhttp.ClientTimeout, transport)
	cmdChannelURL := strings.TrimSuffix(c.CommandChannelURL, "/")
	ccSvcURL := fmt.Sprintf("%s%s", cmdChannelURL, c.CommandChannelEndpoint)
	caClient := commandapi.NewClient(ccSvcURL, c.License, userAgent, httpClient.Do)
	ffManager := feature_flags.NewManager(c.Features)
	il := newInstancesLookup(integrationCfg)

	// queues integration run requests
	definitionQ := make(chan integration.Definition, 100)

	// Command channel handlers
	backoffSecsC := make(chan int, 1) // 1 won't block on initial cmd-channel fetch
	boHandler := ccBackoff.NewHandler(backoffSecsC)
	ffHandle := fflag.NewHandler(c, ffManager, wlog.WithComponent("FFHandler"))
	ffHandler := cmdchannel.NewCmdHandler("set_feature_flag", ffHandle.Handle)
	riHandler := runintegration.NewHandler(definitionQ, il, wlog.WithComponent("runintegration.Handler"))
	// Command channel service
	ccService := service.NewService(
		caClient,
		c.CommandChannelIntervalSec,
<<<<<<< HEAD
		backoffSecsC,
=======
>>>>>>> 8c6ef8fb
		boHandler,
		ffHandler,
		riHandler,
	)
	initCmdResponse, err := ccService.InitialFetch(context.Background())
	if err != nil {
		aslog.WithError(err).Warn("Commands initial fetch failed.")
	}

	fatal := func(err error, message string) {
		aslog.WithError(err).Error(message)
		os.Exit(1)
	}

	aslog.Info("Checking network connectivity...")
	err = waitForNetwork(c)
	if err != nil {
		fatal(err, "Can't reach the New Relic collector.")
	}

	timedLog := aslog.WithFieldsF(func() logrus.Fields {
		return logrus.Fields{
			"elapsedTime": elapsedTime(),
		}
	})

	// Basic initialization of the agent.
	timedLog.WithField("version", buildVersion).Info("Initializing")

	registerClient, err := identityapi.NewRegisterClient(
		c.IdentityURL,
		c.License,
		userAgent,
		c.PayloadCompressionLevel,
		httpClient,
		httpClient.Do,
	)
	if err != nil {
		return err
	}

	agt, err := agent.NewAgent(
		c,
		buildVersion,
		userAgent,
		ffManager)

	if err != nil {
		fatal(err, "Agent cannot initialize.")
	}

	defer agt.Terminate()

	if err := initialize.AgentService(c); err != nil {
		fatal(err, "Can't complete platform specific initialization.")
	}

	// Start all plugins we want the agent to run.
	if err = plugins.RegisterPlugins(agt); err != nil {
		aslog.WithError(err).Error("fatal error while registering plugins")
		os.Exit(1)
	}

	metricsSenderConfig := dm.NewConfig(c.MetricURL, c.License, time.Duration(c.DMSubmissionPeriod)*time.Second)
	dmSender, err := dm.NewDMSender(metricsSenderConfig, transport, agt.Context.IdContext().AgentIdentity)
	if err != nil {
		return err
	}

	var dmEmitter dm.Emitter
	if enabled, exists := ffManager.GetFeatureFlag(fflag.FlagDMRegisterEnable); exists && enabled {
		dmEmitter = dm.NewEmitter(agt.GetContext(), dmSender, registerClient)
	} else {
		dmEmitter = dm.NewNonRegisterEmitter(agt.GetContext(), dmSender)
	}
	integrationEmitter := emitter.NewIntegrationEmittor(agt, dmEmitter, ffManager)
	integrationManager := v4.NewManager(integrationCfg, integrationEmitter, il, definitionQ)

	// log-forwarder
	fbIntCfg := v4.FBSupervisorConfig{
		FluentBitExePath:     c.FluentBitExePath,
		FluentBitNRLibPath:   c.FluentBitNRLibPath,
		FluentBitParsersPath: c.FluentBitParsersPath,
		FluentBitVerbose:     c.Verbose != 0 && trace.IsEnabled(trace.LOG_FWD),
	}
	if fbIntCfg.IsLogForwarderAvailable() {
		logCfgLoader := logs.NewFolderLoader(logFwCfg, agt.Context.Identity, agt.Context.HostnameResolver())
		logSupervisor := v4.NewFBSupervisor(
			fbIntCfg,
			logCfgLoader,
			agt.Context.AgentIDUpdateNotifier(),
			agt.Context.HostnameChangeNotifier(),
			agt.Context.SendEvent,
		)
		go logSupervisor.Run(agt.Context.Ctx)
	} else {
		aslog.Debug("Log forwarder is not available for this platform. The agent will start without log forwarding support.")
	}

	ffHandle.SetOHIHandler(integrationManager)

	go integrationManager.Start(agt.Context.Ctx)

	go ccService.Run(agt.Context.Ctx, agt.Context.AgentIdnOrEmpty, initCmdResponse)

	pluginRegistry := legacy.NewPluginRegistry(pluginSourceDirs, c.PluginInstanceDirs)
	if err := pluginRegistry.LoadPlugins(); err != nil {
		fatal(err, "Can't load plugins.")
	}
	pluginConfig, err := legacy.LoadPluginConfig(pluginRegistry, c.PluginConfigFiles)
	if err != nil {
		fatal(err, "Can't load plugin configuration.")
	}
	runner := legacy.NewPluginRunner(pluginRegistry, agt)
	for _, pluginConf := range pluginConfig.PluginConfigs {
		if err := runner.ConfigurePlugin(pluginConf, agt.Context.ActiveEntitiesChannel()); err != nil {
			fatal(err, fmt.Sprint("Can't configure plugin.", pluginConf))
		}
	}

	if err := runner.ConfigureV1Plugins(agt.Context); err != nil {
		aslog.WithError(err).Debug("Can't configure integrations.")
	}

	timedLog.Info("New Relic infrastructure agent is running.")

	return agt.Run()
}

// newInstancesLookup creates an instance lookup that:
// - looks in the v3 legacy definitions repository for defined commands
// - looks in the definition folders (and bin/ subfolders) for executable names
func newInstancesLookup(cfg v4.Configuration) integration.InstancesLookup {
	const executablesSubFolder = "bin"

	var execFolders []string
	for _, df := range cfg.DefinitionFolders {
		execFolders = append(execFolders, df)
		execFolders = append(execFolders, filepath.Join(df, executablesSubFolder))
	}
	legacyDefinedCommands := v3legacy.NewDefinitionsRepo(v3legacy.LegacyConfig{
		DefinitionFolders: cfg.DefinitionFolders,
		Verbose:           cfg.Verbose,
	})
	return integration.InstancesLookup{
		Legacy: legacyDefinedCommands.NewDefinitionCommand,
		ByName: files.Executables{Folders: execFolders}.Path,
	}
}

// configureLogFormat checks the config and sets the log format accordingly.
func configureLogFormat(cfg *config.Config) {
	if cfg.LogFormat == config.LogFormatJSON {
		jsonFormatter := &logrus.JSONFormatter{
			DataKey: "context",

			FieldMap: logrus.FieldMap{
				logrus.FieldKeyTime: "timestamp",
			},
		}
		wlog.SetFormatter(jsonFormatter)
	}
}

// Either route standard logging to stdout (for Linux, so it gets copied to syslog as appropriate)
// or copy it to stdout and a log file for Mac/Windows so we don't lose the logging when running
// as a service.
func configureLogRedirection(config *config.Config, memLog *wlog.MemLogger) (onFile bool) {
	if config.LogFile == "" && !(config.IsTroubleshootMode() && systemd.IsAgentRunningOnSystemD()) {
		wlog.SetOutput(os.Stdout)
	} else {
		// Redirect all output to both stdout and the agent's own log file.
		logFile, err := disk.OpenFile(config.LogFile, os.O_RDWR|os.O_CREATE|os.O_APPEND, 0666)
		if err != nil {
			alog.WithField("action", "configureLogRedirection").WithError(err).Error("Can't open log file.")
			os.Exit(1)
		}
		alog.WithFields(logrus.Fields{
			"action":      "configureLogRedirection",
			"logFile":     logFile.Name(),
			"logToStdout": config.LogToStdout,
		}).Debug("Redirecting output to a file.")
		// Write all previous logs, which are stored in memLog, to the file.
		_, err = memLog.WriteBuffer(logFile)
		if err != nil {
			wlog.WithError(err).Debug("Failed writing log to file.")
		} else {
			onFile = true
		}
		wlog.SetOutput(&fileAndConsoleLogger{logFile: logFile, stdout: config.LogToStdout})
	}
	return
}

// A simple logging wrapper which copies all output to both stdout and a log file to make it easier to find.
// This is nice for Windows, since there's nothing built-in to capture all stdout from a program into some
// kind of syslog, and we don't want to flood the system event log with uninteresting messages.
type fileAndConsoleLogger struct {
	logFile *os.File
	stdout  bool
}

func (fc *fileAndConsoleLogger) Write(b []byte) (n int, err error) {
	if fc.stdout {
		_, _ = os.Stdout.Write(b)
	}
	return fc.logFile.Write(b)
}

// waitForNetwork verifies that there is network connectivity to the collector
// endpoint, or waits until it is available.
// It differs from the agent.checkCollectorConnectivity function in that the
// agent is not identified: We just verify that the network is available.
// If we don't wait for the network, it may happen that a cloud instance doesn't
// properly get the cloud metadata during the initial samples, and different
// entity IDs are seen for some minutes after the cloud instance is restarted.
func waitForNetwork(cfg *config.Config) (err error) {
	transport := backendhttp.BuildTransport(cfg, backendhttp.ClientTimeout)

	if cfg.CollectorURL == "" {
		return
	}

	retrier := backoff.NewRetrier()

	// If StartupConnectionRetries is negative, we keep checking the connection
	// until it succeeds.
	tries := cfg.StartupConnectionRetries
	timeout, err := time.ParseDuration(cfg.StartupConnectionTimeout)
	if err != nil {
		// This should never happen, as the correct format is checked
		// during NormalizeConfig.
		return
	}
	var timedout bool

	for {
		timedout, err = checkEndpointReachable(cfg, timeout, transport)
		if timedout {
			if tries >= 0 {
				tries -= 1
				if tries <= 0 {
					break
				}
			}
			aslog.WithError(err).WithField("collector_url", cfg.CollectorURL).
				Warn("Collector endpoint not reachable, retrying...")
			retrier.SetNextRetryWithBackoff()
			time.Sleep(retrier.RetryAfter())
		} else {
			// Otherwise we got a response, so break out.
			break
		}
	}
	return
}

func checkEndpointReachable(cfg *config.Config, timeout time.Duration, transport *http.Transport) (timedout bool, err error) {
	var request *http.Request
	if request, err = http.NewRequest("HEAD", cfg.CollectorURL, nil); err != nil {
		aslog.WithError(err).Debug("Unable to prepare availability request.")
		return false, fmt.Errorf("Unable to prepare availability request: %v", request)
	}

	client := backendhttp.GetHttpClient(timeout, transport)
	if _, err = client.Do(request); err != nil {
		if e2, ok := err.(net.Error); ok && (e2.Timeout() || e2.Temporary()) {
			timedout = true
		}
		if _, ok := err.(*url.Error); ok {
			aslog.Debug("URL error detected. May be a configuration problem or a network connectivity issue.")
			timedout = true
		}
	}

	return
}<|MERGE_RESOLUTION|>--- conflicted
+++ resolved
@@ -236,10 +236,7 @@
 	ccService := service.NewService(
 		caClient,
 		c.CommandChannelIntervalSec,
-<<<<<<< HEAD
 		backoffSecsC,
-=======
->>>>>>> 8c6ef8fb
 		boHandler,
 		ffHandler,
 		riHandler,
