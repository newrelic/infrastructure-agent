--- conflicted
+++ resolved
@@ -302,11 +302,7 @@
 	tracker := track.NewTracker(dmEmitter)
 
 	integrationEmitter := emitter.NewIntegrationEmittor(agt, dmEmitter, ffManager)
-<<<<<<< HEAD
-	integrationManager := v4.NewManager(integrationCfg, integrationEmitter, il, definitionQ, terminateDefinitionQ, configEntryQ, tracker)
-=======
 	integrationManager := v4.NewManager(integrationCfg, integrationEmitter, il, definitionQ, terminateDefinitionQ, 	configEntryQ, tracker)
->>>>>>> 056ee4a9
 
 	// Command channel handlers
 	backoffSecsC := make(chan int, 1) // 1 won't block on initial cmd-channel fetch
