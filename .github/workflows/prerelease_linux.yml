--- conflicted
+++ resolved
@@ -93,13 +93,9 @@
 
   packaging-linux:
     name: Build and upload all artifacts into GH Release assets
-<<<<<<< HEAD
+
     runs-on: ubuntu-20.04
 #    needs: [unit-test-linux, harvest-test-linux, proxy-tests-linux]
-=======
-    runs-on: ubuntu-18.04
-    needs: [unit-test-linux, harvest-test-linux, proxy-tests-linux]
->>>>>>> 52ae05e4
 
     steps:
       - uses: actions/checkout@v2
