--- conflicted
+++ resolved
@@ -17,16 +17,9 @@
   TAG:  ${{ github.event.release.tag_name }}
   DOCKER_HUB_ID: ${{ secrets.OHAI_DOCKER_HUB_ID }}
   DOCKER_HUB_PASSWORD: ${{ secrets.OHAI_DOCKER_HUB_PASSWORD }}
-<<<<<<< HEAD
-  #TODO change ci/pipeline-arm-from-master to real branch name
-  SCHEMA_BRANCH: "ci/pipeline-arm-from-master"
-  AWS_S3_BUCKET_NAME: "nr-downloads-ohai-testing"
-  AWS_S3_LOCK_BUCKET_NAME: "onhost-ci-lock-testing"
-=======
   SCHEMA_BRANCH: "master"
   AWS_S3_BUCKET_NAME: "nr-downloads-ohai-staging"
   AWS_S3_LOCK_BUCKET_NAME: "onhost-ci-lock-staging"
->>>>>>> baf8142e
   AWS_REGION: "us-east-1"
   DOCKER_PUBLISH: true
 
