--- conflicted
+++ resolved
@@ -29,11 +29,7 @@
   TAG: ${{ inputs.TAG }}
   GOPATH: ${{ inputs.GOPATH }}
   GITHUB_SHA: ${{ inputs.GITHUB_SHA }}
-<<<<<<< HEAD
   GO_VERSION: '1.19.3'
-=======
-  GO_VERSION: '1.18.8'
->>>>>>> de01ee7f
 
 jobs:
   packaging:
