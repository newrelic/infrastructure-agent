--- conflicted
+++ resolved
@@ -20,14 +20,8 @@
   # required for GHA publish action, should be moved into optional
   GPG_PASSPHRASE: ${{ secrets.OHAI_GPG_PASSPHRASE }}
   GPG_PRIVATE_KEY_BASE64: ${{ secrets.OHAI_GPG_PRIVATE_KEY_BASE64 }} # base64 encoded
-<<<<<<< HEAD
-  #TODO change ci/pipeline-arm-from-master to real branch name
-  SCHEMA_BRANCH: "ci/pipeline-arm-from-master"
-  AWS_S3_BUCKET_NAME: "nr-downloads-ohai-testing"
-=======
   SCHEMA_BRANCH: "master"
   AWS_S3_BUCKET_NAME: "nr-downloads-ohai-staging"
->>>>>>> baf8142e
   AWS_REGION: "us-east-1"
 
 jobs:
