--- conflicted
+++ resolved
@@ -16,11 +16,7 @@
 
 env:
   GITHUB_TOKEN: ${{ secrets.GITHUB_TOKEN }}
-<<<<<<< HEAD
   GO_VERSION: '1.19.3'
-=======
-  GO_VERSION: '1.18.8'
->>>>>>> de01ee7f
   PFX_CERTIFICATE_BASE64: ${{ secrets.OHAI_PFX_CERTIFICATE_BASE64 }} # base64 encoded
   PFX_CERTIFICATE_DESCRIPTION: 'New Relic'
   PFX_PASSPHRASE:  ${{ secrets.OHAI_PFX_PASSPHRASE }}
