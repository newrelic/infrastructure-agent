--- conflicted
+++ resolved
@@ -23,91 +23,6 @@
   AWS_ROLE_SESSION_NAME: ${{ secrets.OHAI_AWS_ROLE_SESSION_NAME_PRODUCTION }}
 
 jobs:
-<<<<<<< HEAD
-#  publishing-to-s3-linux:
-#    name: Publish linux artifacts into s3 prod bucket
-#    runs-on: ubuntu-20.04
-#
-#    strategy:
-#      max-parallel: 1
-#      matrix:
-#        assetsType:
-#          - "targz"
-#          - "deb"
-#          - "rpm"
-#
-#    steps:
-#      - name: Login to DockerHub
-#        uses: docker/login-action@v1
-#        with:
-#          username: ${{ env.DOCKER_HUB_ID }}
-#          password: ${{ env.DOCKER_HUB_PASSWORD }}
-#      - name: Publish ${{ matrix.assetsType }} to S3 action
-#        uses: newrelic/infrastructure-publish-action@v1.0.7
-#        env:
-#          AWS_ACCESS_KEY_ID: ${{ env.AWS_ACCESS_KEY_ID }}
-#          AWS_SECRET_ACCESS_KEY: ${{ env.AWS_SECRET_ACCESS_KEY }}
-#          AWS_ROLE_ARN: ${{ env.AWS_ROLE_ARN }}
-#          AWS_ROLE_SESSION_NAME: ${{ env.AWS_ROLE_SESSION_NAME }}
-#        with:
-#          tag: ${{env.TAG}}
-#          app_name: "newrelic-infra"
-#          repo_name: "newrelic/infrastructure-agent"
-#          schema: "custom"
-#          schema_url: "https://raw.githubusercontent.com/newrelic/infrastructure-agent/${{ env.SCHEMA_BRANCH }}/build/upload-schema-linux-${{ matrix.assetsType }}.yml"
-#          aws_access_key_id: ${{ env.AWS_ACCESS_KEY_ID }}
-#          aws_secret_access_key: ${{ env.AWS_SECRET_ACCESS_KEY }}
-#          aws_s3_bucket_name: ${{ env.AWS_S3_BUCKET_NAME }}
-#          aws_s3_lock_bucket_name: ${{ env.AWS_S3_LOCK_BUCKET_NAME }}
-#          access_point_host: "https://download.newrelic.com"
-#          run_id: ${{ github.run_id }}
-#          aws_region: ${{ env.AWS_REGION }}
-#          aws_role_session_name: ${{ env.AWS_ROLE_SESSION_NAME }}
-#          aws_role_arn: ${{ env.AWS_ROLE_ARN }}
-#          # used for signing package stuff
-#          gpg_passphrase: ${{ env.GPG_PASSPHRASE }}
-#          gpg_private_key_base64: ${{ env.GPG_PRIVATE_KEY_BASE64 }}
-#
-#  publishing-to-s3-windows:
-#    name: Publish windows artifacts into s3 prod bucket
-#    runs-on: ubuntu-20.04
-#
-#    strategy:
-#      matrix:
-#        assetsType:
-#          - "msi"
-#          - "zip"
-#
-#    steps:
-#      - name: Login to DockerHub
-#        uses: docker/login-action@v1
-#        with:
-#          username: ${{ env.DOCKER_HUB_ID }}
-#          password: ${{ env.DOCKER_HUB_PASSWORD }}
-#      - name: Publish ${{ matrix.assetsType }} to S3 action
-#        uses: newrelic/infrastructure-publish-action@v1.0.7
-#        env:
-#          AWS_ACCESS_KEY_ID: ${{ env.AWS_ACCESS_KEY_ID }}
-#          AWS_SECRET_ACCESS_KEY: ${{ env.AWS_SECRET_ACCESS_KEY }}
-#          AWS_ROLE_ARN: ${{ env.AWS_ROLE_ARN }}
-#          AWS_ROLE_SESSION_NAME: ${{ env.AWS_ROLE_SESSION_NAME }}
-#        with:
-#          tag: ${{env.TAG}}
-#          app_name: "newrelic-infra"
-#          repo_name: "newrelic/infrastructure-agent"
-#          schema: "custom"
-#          schema_url: "https://raw.githubusercontent.com/newrelic/infrastructure-agent/${{ env.SCHEMA_BRANCH }}/build/upload-schema-windows-${{ matrix.assetsType }}.yml"
-#          aws_access_key_id: ${{ env.AWS_ACCESS_KEY_ID }}
-#          aws_secret_access_key: ${{ env.AWS_SECRET_ACCESS_KEY }}
-#          aws_s3_bucket_name: ${{ env.AWS_S3_BUCKET_NAME }}
-#          aws_role_session_name: ${{ env.AWS_ROLE_SESSION_NAME }}
-#          aws_role_arn: ${{ env.AWS_ROLE_ARN }}
-#          # used for signing package stuff - required for action, not needed for msi
-#          gpg_passphrase: ${{ env.GPG_PASSPHRASE }}
-#          gpg_private_key_base64: ${{ env.GPG_PRIVATE_KEY_BASE64 }}
-#          disable_lock: true
-#          aws_region: ${{ env.AWS_REGION }}
-=======
   publishing-to-s3-linux:
     name: Publish linux artifacts into s3 prod bucket
     runs-on: ubuntu-20.04
@@ -127,7 +42,7 @@
           username: ${{ env.DOCKER_HUB_ID }}
           password: ${{ env.DOCKER_HUB_PASSWORD }}
       - name: Publish ${{ matrix.assetsType }} to S3 action
-        uses: newrelic/infrastructure-publish-action@v1.0.4
+        uses: newrelic/infrastructure-publish-action@v1.0.7
         env:
           AWS_ACCESS_KEY_ID: ${{ env.AWS_ACCESS_KEY_ID }}
           AWS_SECRET_ACCESS_KEY: ${{ env.AWS_SECRET_ACCESS_KEY }}
@@ -143,6 +58,7 @@
           aws_secret_access_key: ${{ env.AWS_SECRET_ACCESS_KEY }}
           aws_s3_bucket_name: ${{ env.AWS_S3_BUCKET_NAME }}
           aws_s3_lock_bucket_name: ${{ env.AWS_S3_LOCK_BUCKET_NAME }}
+          access_point_host: "https://download.newrelic.com"
           run_id: ${{ github.run_id }}
           aws_region: ${{ env.AWS_REGION }}
           aws_role_session_name: ${{ env.AWS_ROLE_SESSION_NAME }}
@@ -168,7 +84,7 @@
           username: ${{ env.DOCKER_HUB_ID }}
           password: ${{ env.DOCKER_HUB_PASSWORD }}
       - name: Publish ${{ matrix.assetsType }} to S3 action
-        uses: newrelic/infrastructure-publish-action@v1.0.4
+        uses: newrelic/infrastructure-publish-action@v1.0.7
         env:
           AWS_ACCESS_KEY_ID: ${{ env.AWS_ACCESS_KEY_ID }}
           AWS_SECRET_ACCESS_KEY: ${{ env.AWS_SECRET_ACCESS_KEY }}
@@ -190,7 +106,6 @@
           gpg_private_key_base64: ${{ env.GPG_PRIVATE_KEY_BASE64 }}
           disable_lock: true
           aws_region: ${{ env.AWS_REGION }}
->>>>>>> baf8142e
 
   publish-docker-images:
     name: Create versioned and latest images from RC
