name: .. 🚧 Test agent package installation

on:
  workflow_call:
    inputs:
      TAG:
        required: true
        type: string
      REPO_ENDPOINT:
        required: false
        type: string
        description: 'Repository endpoint to fetch packages from'
        default: "https://download.newrelic.com/infrastructure_agent"

env:
  TAG: ${{ inputs.TAG }}
  REPO_ENDPOINT: ${{ inputs.REPO_ENDPOINT }}

jobs:
  molecule-test-packages:
    name: Test package installation
    runs-on: ubuntu-latest
    steps:
      - name: Test NON-FIPS package installation
        uses: newrelic/pkg-installation-testing-action@v1
        with:
          gpg_key: 'https://download.newrelic.com/infrastructure_agent/gpg/newrelic-infra.gpg'
          repo_base_url: ${{ inputs.REPO_ENDPOINT }}
          package_name: 'newrelic-infra'
          package_version: ${{ inputs.TAG }}
<<<<<<< HEAD
          platforms: "al2,al2023,debian-bullseye,debian-bookworm,debian-trixie,redhat8,redhat9,suse15.3,suse15.4,suse15.5,suse15.6,ubuntu1604,ubuntu1804,ubuntu2004,ubuntu2204,ubuntu2404"
=======
          platforms: "al2,al2023,debian-bullseye,debian-bookworm,redhat8,redhat9,suse15.3,suse15.4,suse15.5,suse15.6,suse15.7,ubuntu1604,ubuntu1804,ubuntu2004,ubuntu2204,ubuntu2404"
>>>>>>> 2b6e98b2
      - name: Test FIPS package installation
        uses: newrelic/pkg-installation-testing-action@v1
        with:
          gpg_key: 'https://download.newrelic.com/infrastructure_agent/gpg/newrelic-infra.gpg'
          repo_base_url: ${{ inputs.REPO_ENDPOINT }}
          package_name: 'newrelic-infra-fips'
          exec_name: 'newrelic-infra'
          package_version: ${{ inputs.TAG }}
<<<<<<< HEAD
          platforms: "al2,al2023,debian-bullseye,debian-bookworm,debian-trixie,redhat8,redhat9,suse15.3,suse15.4,suse15.5,suse15.6,ubuntu1604,ubuntu1804,ubuntu2004,ubuntu2204,ubuntu2404"
=======
          platforms: "al2,al2023,debian-bullseye,debian-bookworm,redhat8,redhat9,suse15.3,suse15.4,suse15.5,suse15.6,suse15.7,ubuntu1604,ubuntu1804,ubuntu2004,ubuntu2204,ubuntu2404"
>>>>>>> 2b6e98b2
<|MERGE_RESOLUTION|>--- conflicted
+++ resolved
@@ -28,11 +28,7 @@
           repo_base_url: ${{ inputs.REPO_ENDPOINT }}
           package_name: 'newrelic-infra'
           package_version: ${{ inputs.TAG }}
-<<<<<<< HEAD
-          platforms: "al2,al2023,debian-bullseye,debian-bookworm,debian-trixie,redhat8,redhat9,suse15.3,suse15.4,suse15.5,suse15.6,ubuntu1604,ubuntu1804,ubuntu2004,ubuntu2204,ubuntu2404"
-=======
-          platforms: "al2,al2023,debian-bullseye,debian-bookworm,redhat8,redhat9,suse15.3,suse15.4,suse15.5,suse15.6,suse15.7,ubuntu1604,ubuntu1804,ubuntu2004,ubuntu2204,ubuntu2404"
->>>>>>> 2b6e98b2
+          platforms: "al2,al2023,debian-bullseye,debian-bookworm,debian-trixie,redhat8,redhat9,suse15.3,suse15.4,suse15.5,suse15.6,suse15.7,ubuntu1604,ubuntu1804,ubuntu2004,ubuntu2204,ubuntu2404"
       - name: Test FIPS package installation
         uses: newrelic/pkg-installation-testing-action@v1
         with:
@@ -41,8 +37,4 @@
           package_name: 'newrelic-infra-fips'
           exec_name: 'newrelic-infra'
           package_version: ${{ inputs.TAG }}
-<<<<<<< HEAD
-          platforms: "al2,al2023,debian-bullseye,debian-bookworm,debian-trixie,redhat8,redhat9,suse15.3,suse15.4,suse15.5,suse15.6,ubuntu1604,ubuntu1804,ubuntu2004,ubuntu2204,ubuntu2404"
-=======
-          platforms: "al2,al2023,debian-bullseye,debian-bookworm,redhat8,redhat9,suse15.3,suse15.4,suse15.5,suse15.6,suse15.7,ubuntu1604,ubuntu1804,ubuntu2004,ubuntu2204,ubuntu2404"
->>>>>>> 2b6e98b2
+          platforms: "al2,al2023,debian-bullseye,debian-bookworm,debian-trixie,redhat8,redhat9,suse15.3,suse15.4,suse15.5,suse15.6,suse15.7,ubuntu1604,ubuntu1804,ubuntu2004,ubuntu2204,ubuntu2404"