--- conflicted
+++ resolved
@@ -13,7 +13,7 @@
 }
 
 SEARCH_PATH='dist'
-FIND_REGEX='.*\.\(msi\|rpm\|deb\|zip\|tar.gz\|sum\)'
+FIND_REGEX='.*\.\(msi\|rpm\|deb\|zip\|tar.gz\|sum\|cat\|\asc)'
 
 while getopts 'p:r:' flag
 do
@@ -78,13 +78,10 @@
 
 MAX_ATTEMPTS=20
 ATTEMPTS=$MAX_ATTEMPTS
-<<<<<<< HEAD
+
 cd "${SEARCH_PATH}"
+
 for filename in $(find . -regex "${FIND_REGEX}" -type f);do
-=======
-cd dist
-for filename in $(find . -name "*.msi" -o -name "*.rpm" -o -name "*.deb" -o -name "*.zip" -o -name "*.zip.cat" -o -name "*.tar.gz" -o -name "*.tar.gz.asc");do
->>>>>>> 0a078e51
   echo "===> Uploading to GH $TAG: ${filename}"
   while [ "${ATTEMPTS}" -gt 0 ];do
     gh release upload "${TAG}" "${filename}" --clobber
