// Copyright 2020 New Relic Corporation. All rights reserved.
// SPDX-License-Identifier: Apache-2.0

package v4

import (
	"context"
	"errors"
	"github.com/newrelic/infrastructure-agent/pkg/entity/host"
	v3Config "github.com/newrelic/infrastructure-agent/pkg/integrations/execution/v3/config"
	v4Config "github.com/newrelic/infrastructure-agent/pkg/integrations/execution/v4/config"
	"github.com/newrelic/infrastructure-agent/pkg/integrations/execution/v4/fs"
	"github.com/newrelic/infrastructure-agent/pkg/integrations/outputhandler/v4/emitter"
	"os"
	"path/filepath"
	"strings"
	"sync"

	"github.com/fsnotify/fsnotify"
	"github.com/newrelic/infrastructure-agent/pkg/integrations/cmdrequest"
	"github.com/newrelic/infrastructure-agent/pkg/integrations/configrequest"
	"github.com/newrelic/infrastructure-agent/pkg/integrations/execution/v4/constants"
	"github.com/newrelic/infrastructure-agent/pkg/integrations/execution/v4/integration"
	"github.com/newrelic/infrastructure-agent/pkg/integrations/execution/v4/runner"
	"github.com/newrelic/infrastructure-agent/pkg/integrations/track"
	"github.com/newrelic/infrastructure-agent/pkg/log"
	"github.com/sirupsen/logrus"
)

var illog = log.WithComponent("integrations.Manager")

// runner-groups contexts indexed per config path, bundling lock to support concurrent access.
type rgsPerPath struct {
	l sync.RWMutex
	m map[string]*groupContext
}

func newRunnerGroupsPerCfgPath() *rgsPerPath {
	return &rgsPerPath{
		l: sync.RWMutex{},
		m: make(map[string]*groupContext),
	}
}

func (r *rgsPerPath) List() map[string]*groupContext {
	r.l.RLock()
	defer r.l.RUnlock()

	// avoid concurrent map access
	aux := make(map[string]*groupContext)
	for k, v := range r.m {
		aux[k] = v
	}

	return aux
}

func (r *rgsPerPath) Set(cfgPath string, rc *groupContext) {
	r.l.Lock()
	defer r.l.Unlock()

	r.m[cfgPath] = rc
}

func (r *rgsPerPath) Get(cfgPath string) (rg *groupContext, exists bool) {
	r.l.RLock()
	defer r.l.RUnlock()

	rg, exists = r.m[cfgPath]
	return
}

func (r *rgsPerPath) Remove(cfgPath string) {
	r.l.Lock()
	defer r.l.Unlock()

	delete(r.m, cfgPath)
}

func (r *rgsPerPath) isGroupRunning(cfgPath string) bool {
	if ctx, ok := r.Get(cfgPath); ok && ctx != nil {
		return ctx.isRunning()
	}

	return false
}

type Manager struct {
	managerConfig            ManagerConfig
	configLoader             v4Config.Loader
	watcher                  *fsnotify.Watcher
	runners                  *rgsPerPath
	emitter                  emitter.Emitter
	lookup                   integration.InstancesLookup
	featuresCache            runner.FeaturesCache
	definitionQueue          <-chan integration.Definition
	configEntryQueue         <-chan configrequest.Entry
	terminateDefinitionQueue chan string
	handleCmdReq             cmdrequest.HandleFn
	handleConfig             configrequest.HandleFn
	tracker                  *track.Tracker
	idLookup                 host.IDLookup
}

// groupContext pairs a runner.Group with its cancellation context
type groupContext struct {
	l      sync.RWMutex
	cancel func() // nil when there's no cancellable context
	runner runner.Group
}

func newGroupContext(gr runner.Group) *groupContext {
	return &groupContext{
		runner: gr,
		l:      sync.RWMutex{},
	}
}

func (g *groupContext) start(ctx context.Context) {
	g.l.Lock()
	defer g.l.Unlock()

	cctx, cancel := context.WithCancel(ctx)
	if g.runner.Run(cctx) {
		g.cancel = cancel
	}
}

func (g *groupContext) runOnce(ctx context.Context) {
	g.runner.RunOnce(ctx)
}

func (g *groupContext) stop() {
	g.l.Lock()
	defer g.l.Unlock()

	if g.cancel != nil {
		g.cancel()
	}
}

func (g *groupContext) isRunning() bool {
	g.l.RLock()
	defer g.l.RUnlock()

	return g.cancel != nil
}

type ManagerConfig struct {
	// ConfigPaths store the YAML integrations configurations.
	// They may also contain -config.yml files from v3 integrations
	ConfigPaths   []string
	AgentFeatures map[string]bool // features from agent config file
	// DefinitionFolders store the v3 -definition.yml plugins (legacy support)
	// and the executables where the agent will look for if only the 'name' property is specified for an integration
	DefinitionFolders []string
	// Defines verbosity level in v3 legacy integrations
	Verbose int
	// PassthroughEnvironment holds a copy of its homonym in config.Config.
	PassthroughEnvironment []string
}

func NewManagerConfig(verbose int, features map[string]bool, passthroughEnvs, configFolders, definitionFolders []string) ManagerConfig {
	return ManagerConfig{
		ConfigPaths:            configFolders,
		AgentFeatures:          features,
		DefinitionFolders:      definitionFolders,
		Verbose:                verbose,
<<<<<<< HEAD
		PassthroughEnvironment: append(passthroughEnvs, v3Config.DefaultInheritedEnv...),
=======
		PassthroughEnvironment: passthroughEnvs,
>>>>>>> 7b710db1
	}
}

// NewManager loads all the integration configuration files from the given folders. It discards the integrations
// not belonging to the protocol V4.
// Usually, "configFolders" will be the value of the "pluginInstanceDir" configuration option
// The "definitionFolders" refer to the v3 definition yaml configs, placed here for v3 integrations backwards-support
func NewManager(
	cfg ManagerConfig,
	configLoader v4Config.Loader,
	emitter emitter.Emitter,
	il integration.InstancesLookup,
	definitionQ chan integration.Definition,
	configEntryQ chan configrequest.Entry,
	tracker *track.Tracker,
	idLookup host.IDLookup,
) *Manager {
	watcher, err := fsnotify.NewWatcher()
	if err != nil {
		illog.WithError(err).Warn("can't enable hot reload")
	}

	// queues integration terminated definitions
	terminateDefinitionQ := make(chan string, 100)

	mgr := Manager{
		managerConfig:            cfg,
		configLoader:             configLoader,
		runners:                  newRunnerGroupsPerCfgPath(),
		emitter:                  emitter,
		watcher:                  watcher,
		lookup:                   il,
		featuresCache:            make(runner.FeaturesCache),
		definitionQueue:          definitionQ,
		configEntryQueue:         configEntryQ,
		terminateDefinitionQueue: terminateDefinitionQ,
		handleCmdReq:             cmdrequest.NewHandleFn(definitionQ, il, illog),
		handleConfig:             configrequest.NewHandleFn(configEntryQ, terminateDefinitionQ, il, illog),
		tracker:                  tracker,
		idLookup:                 idLookup,
	}

	// Loads all the configuration files from the provided ConfigPaths.
	for _, path := range cfg.ConfigPaths {
		flog := illog.WithField("path", path)

		configs, err := configLoader.Load(path)
		if err != nil {
			elog := flog.WithError(err)
			if os.IsNotExist(err) {
				elog.Debug("path does not exist. Ignoring.")
			} else {
				elog.Warn("can't load path. Ignoring")
			}
			continue
		}

		if watcher != nil {
			flog.Debugf("watching %v", path)
			if err := watcher.Add(path); err != nil {
				flog.WithError(err).Warn("cant watch for file changes in folder")
			}

			for configPath := range configs {
				if path == configPath {
					continue
				}
				flog.Debugf("watching :%v", configPath)
				if err := watcher.Add(configPath); err != nil {
					flog.WithError(err).Warn("cant watch for file change")
				}
			}
		}

		flog.WithFieldsF(foundFilesLogFields(configs)).Debug("Loading integrations from folder.")

		mgr.loadEnabledRunnerGroups(configs)
	}

	return &mgr
}

// Start in background the v4 integrations lifecycle management, including hot reloading, interval and timeout management
func (mgr *Manager) Start(ctx context.Context) {
	for path, rc := range mgr.runners.List() {
		illog.WithField("file", path).Debug("Starting integrations group.")
		rc.start(contextWithVerbose(ctx, mgr.managerConfig.Verbose))
	}

	go mgr.handleRequestsQueue(ctx)

	mgr.watchForFSChanges(ctx)
}

// RunOnce will run all the integration groups for one time and then exit.
func (mgr *Manager) RunOnce(ctx context.Context) {
	wg := sync.WaitGroup{}
	for path, group := range mgr.runners.List() {
		illog.WithField("file", path).Debug("Running integrations group once.")

		wg.Add(1)
		go func() {
			group.runOnce(contextWithVerbose(ctx, mgr.managerConfig.Verbose))
			wg.Done()
		}()
	}
	wg.Wait()
}

// EnableOHIFromFF enables an integration coming from CC request.
func (mgr *Manager) EnableOHIFromFF(ctx context.Context, featureFlag string) error {
	cfgPath, err := mgr.cfgPathForFF(featureFlag)
	if err != nil {
		return err
	}

	if mgr.runners.isGroupRunning(cfgPath) {
		return nil
	}

	cmdFF := runner.CmdFF{
		Name:    featureFlag,
		Enabled: true,
	}

	mgr.runIntegrationFromPath(ctx, cfgPath, false, &illog, &cmdFF)

	return nil
}

// DisableOHIFromFF disables an integration coming from CC request.
// Formats btw CC FF and config files: see EnableOHIFromCmd
func (mgr *Manager) DisableOHIFromFF(featureFlag string) error {
	cfgPath, err := mgr.cfgPathForFF(featureFlag)
	if err != nil {
		return err
	}

	mgr.stopRunnerGroup(cfgPath)

	return nil
}

func (mgr *Manager) loadEnabledRunnerGroups(cfgs map[string]v4Config.YAML) {
	for path, cfg := range cfgs {
		if rc, err := mgr.loadRunnerGroup(path, cfg, nil); err != nil {
			illog.WithField("file", path).WithError(err).Warn("can't instantiate integrations from file")
		} else {
			mgr.runners.Set(path, rc)
		}
	}
}

func (mgr *Manager) loadRunnerGroup(path string, cfg v4Config.YAML, cmdFF *runner.CmdFF) (*groupContext, error) {
	f := runner.NewFeatures(mgr.managerConfig.AgentFeatures, cmdFF)
	loader := runner.NewLoadFn(cfg, f)
	gr, fc, err := runner.NewGroup(loader, mgr.lookup, mgr.managerConfig.PassthroughEnvironment, mgr.emitter, mgr.handleCmdReq, mgr.handleConfig, path, mgr.terminateDefinitionQueue, mgr.idLookup)
	if err != nil {
		return nil, err
	}

	mgr.featuresCache.Update(fc)

	return newGroupContext(gr), nil
}

func (mgr *Manager) handleRequestsQueue(ctx context.Context) {
	for {
		select {
		case <-ctx.Done():
			return

		case def := <-mgr.definitionQueue:
			r := runner.NewRunner(def, mgr.emitter, nil, nil, mgr.handleCmdReq, nil, mgr.terminateDefinitionQueue, mgr.idLookup)
			if def.CmdChanReq != nil {
				// tracking so cmd requests can be stopped by hash
				runCtx, pidWCh := mgr.tracker.Track(ctx, def.CmdChanReq.CmdChannelCmdHash, &def)
				go func(hash string) {
					exitCodeCh := make(chan int, 1)
					r.Run(runCtx, pidWCh, exitCodeCh)
					mgr.tracker.NotifyExit(hash, <-exitCodeCh)
					mgr.tracker.Untrack(hash)
				}(def.CmdChanReq.CmdChannelCmdHash)
			} else {
				go r.Run(ctx, nil, nil)
			}
		case entry := <-mgr.configEntryQueue:
			ds, _ := entry.Databind.DataSources()
			r := runner.NewRunner(entry.Definition, mgr.emitter, ds, nil, nil, nil, mgr.terminateDefinitionQueue, mgr.idLookup)
			runCtx, pidWCh := mgr.tracker.Track(ctx, entry.Definition.Hash(), &entry.Definition)
			go r.Run(runCtx, pidWCh, nil)

		case entry := <-mgr.terminateDefinitionQueue:
			mgr.tracker.Kill(entry)
		}
	}
}

// watch for changes in the plugins directories and loads/cancels/reloads the affected integrations
func (mgr *Manager) watchForFSChanges(ctx context.Context) {
	if mgr.watcher == nil {
		return
	}

	wclog := illog.WithField("function", "watchForChanges")
	wclog.Debug("Watching for integrations file changes.")
	for {
		select {
		case <-ctx.Done():
			wclog.Debug("Integration manager context cancelled. Stopped watching for file changes.")
			return

		case event := <-mgr.watcher.Events:
			mgr.handleFileEvent(ctx, &event)

		case err := <-mgr.watcher.Errors:
			wclog.WithError(err).Debug("Error watching file changes.")
		}
	}
}

func (mgr *Manager) handleFileEvent(ctx context.Context, event *fsnotify.Event) {
	wclog := illog.WithField("function", "handleFileEvent")

	if event == nil {
		wclog.Debug("Unexpected nil watcher event. Ignoring.")
		return
	}
	elog := wclog.
		WithField("event", event.String()).
		WithField("file_name", event.Name)
	elog.Debug("Received File event.")

	var eDelete, eCreate, eWrite, eRename bool
	if event.Op&fsnotify.Write == fsnotify.Write {
		eWrite = true
	}
	if event.Op&fsnotify.Remove == fsnotify.Remove {
		eDelete = true
	}
	if event.Op&fsnotify.Create == fsnotify.Create {
		eCreate = true
	}
	if event.Op&fsnotify.Rename == fsnotify.Rename {
		eRename = true
	}

	isDelete := eDelete || eRename
	isCreate := eCreate
	isWrite := isCreate || eWrite
	if !isDelete && !isWrite {
		elog.Debug("Ignoring File event.")
		return
	}

	if event.Name == "" {
		elog.Debug("File event name is empty. Ignoring.")
		return
	}
	if err := fs.ValidateYAMLFile(event.Name, isDelete); err != nil {
		illog.WithField("file", event.Name).WithError(err).
			Debug("Not an existing YAML file. Ignoring.")
		return
	}

	mgr.stopRunnerGroup(event.Name)

	if isDelete {
		if _, err := os.Stat(event.Name); os.IsNotExist(err) {
			// if the file has been deleted, we don't continue trying to load configurations
			return
		}

		elog.Debugf("file '%v' says deleted but still here", event.Name)
		if err := mgr.watcher.Add(event.Name); err != nil {
			elog.WithError(err).Warn("cant watch for file changes")
		}
	}

	if isCreate {
		elog.Debugf("watching file '%v' as brand new", event.Name)
		if err := mgr.watcher.Add(event.Name); err != nil {
			elog.WithError(err).Warn("cant watch for file changes")
		}

	}
	// creating new configuration and starting the new runner.Group instances
	mgr.runIntegrationFromPath(ctx, event.Name, isCreate, &elog, nil)
}

func (mgr *Manager) runIntegrationFromPath(ctx context.Context, cfgPath string, isCreate bool, elog *log.Entry, cmdFF *runner.CmdFF) {
	cfg, err := mgr.configLoader.LoadFile(cfgPath)
	if err != nil {
		if err == v4Config.LegacyYAML {
			elog.Debug("Skipping v3 integration.")
		} else {
			elog.WithError(err).Warn("can't load integrations file. This may happen if you are editing a file and saving intermediate changes")
		}
		return
	}

	if isCreate {
		elog.Debug("New integration file has been created.")
	}

	rc, err := mgr.loadRunnerGroup(cfgPath, cfg, cmdFF)
	if err != nil {
		elog.WithError(err).Warn("can't instantiate integrations from file. This may happen if you are editing a file and saving intermediate changes")
		return
	}

	mgr.runners.Set(cfgPath, rc)
	rc.start(ctx)
}

func (mgr *Manager) stopRunnerGroup(fileName string) {
	if ctx, ok := mgr.runners.Get(fileName); ok && ctx != nil && ctx.isRunning() {
		illog.WithField("file", fileName).
			Info("integration file modified or deleted. Stopping running processes, if any")
		ctx.stop()
		mgr.runners.Remove(fileName)
	}
}

// featureName is the OHI config "feature" value. ie: feature: docker
func (mgr *Manager) cfgPathForFF(featureName string) (cfgPath string, err error) {
	cfgPath, ok := mgr.featuresCache[featureName]
	if !ok {
		err = errors.New("cannot find cfg file for feature")
		return
	}

	return
}

// auxiliary logger fields provider function
func foundFilesLogFields(configs v4Config.YAMLMap) func() logrus.Fields {
	return func() logrus.Fields {
		var found string
		if len(configs) == 0 {
			found = "none"
		} else {
			fs := make([]string, 0, len(configs))
			for path := range configs {
				fs = append(fs, filepath.Base(path))
			}
			found = strings.Join(fs, ", ")
		}
		return logrus.Fields{"found": found}
	}
}

func contextWithVerbose(ctx context.Context, verbose int) context.Context {
	return context.WithValue(ctx, constants.EnableVerbose, verbose)
}<|MERGE_RESOLUTION|>--- conflicted
+++ resolved
@@ -7,7 +7,6 @@
 	"context"
 	"errors"
 	"github.com/newrelic/infrastructure-agent/pkg/entity/host"
-	v3Config "github.com/newrelic/infrastructure-agent/pkg/integrations/execution/v3/config"
 	v4Config "github.com/newrelic/infrastructure-agent/pkg/integrations/execution/v4/config"
 	"github.com/newrelic/infrastructure-agent/pkg/integrations/execution/v4/fs"
 	"github.com/newrelic/infrastructure-agent/pkg/integrations/outputhandler/v4/emitter"
@@ -166,11 +165,7 @@
 		AgentFeatures:          features,
 		DefinitionFolders:      definitionFolders,
 		Verbose:                verbose,
-<<<<<<< HEAD
-		PassthroughEnvironment: append(passthroughEnvs, v3Config.DefaultInheritedEnv...),
-=======
 		PassthroughEnvironment: passthroughEnvs,
->>>>>>> 7b710db1
 	}
 }
 
