package configrequest

import (
	"github.com/newrelic/infrastructure-agent/internal/integrations/v4/cache"
	"github.com/newrelic/infrastructure-agent/internal/integrations/v4/integration"
	"github.com/newrelic/infrastructure-agent/pkg/databind/pkg/databind"
	"github.com/newrelic/infrastructure-agent/pkg/integrations/configrequest/protocol"
	"github.com/newrelic/infrastructure-agent/pkg/log"
)

var (
	// helper for testing purposes
<<<<<<< HEAD
	NoopHandleFn = func(protocol.ConfigProtocolV1, cache.Cache) {}
=======
	NoopHandleFn = func(configProtocol protocol.ConfigProtocol) {}
>>>>>>> 86ffe9bb
)

type Entry struct {
	Definition integration.Definition
	YAMLConfig databind.YAMLConfig
}

<<<<<<< HEAD
type HandleFn func(protocol.ConfigProtocolV1, cache.Cache)
=======
type HandleFn func(cfgProtocol protocol.ConfigProtocol)
>>>>>>> 86ffe9bb

// NewHandleFn creates a handler func that runs every command within the request batch independently.
// Each command is run in parallel and won't depend on the results of the other ones.
func NewHandleFn(configProtocolQueue chan<- Entry, il integration.InstancesLookup, logger log.Entry) HandleFn {
<<<<<<< HEAD
	return func(cp protocol.ConfigProtocolV1, c cache.Cache) {
		//TODO trace logging
		// trace.CmdReq("received payload: %+v", crBatch)

		cr := &ctx.ConfigRequest{ConfigName: cp.ConfigName, ConfigHash: cp.Hash()}

		for _, ce := range cp.Config.Integrations {
=======
	return func(cfgProtocol protocol.ConfigProtocol) {
		cfgRequest := cfgProtocol.BuildConfigRequest()
		for _, ce := range cfgProtocol.Integrations() {
>>>>>>> 86ffe9bb
			def, err := integration.NewDefinition(ce, il, nil, nil)
			if err != nil {
				logger.
					WithField("config_protocol_version", cfgProtocol.Version()).
					WithField("name", cfgRequest.ConfigName).
					WithError(err).
					Warn("cannot create handler for config protocol")
				return
			}
<<<<<<< HEAD
			if added := c.AddDefinition(cp.ConfigName, def); added {
				logger.
					WithField("config_name", cp.ConfigName).
					Debug("new definition added to the cache for the config name")
				def.ConfigRequest = cr
				//trace.CmdReq("queued definition: %+v", def)
				configProtocolQueue <- Entry{def, databind.YAMLConfig{YAMLAgentConfig: cp.Config.Databind}}
			}
=======
			configProtocolQueue <- Entry{def.WithConfigRequest(cfgRequest), cfgProtocol.GetConfig()}
>>>>>>> 86ffe9bb
		}
	}
}<|MERGE_RESOLUTION|>--- conflicted
+++ resolved
@@ -10,11 +10,7 @@
 
 var (
 	// helper for testing purposes
-<<<<<<< HEAD
-	NoopHandleFn = func(protocol.ConfigProtocolV1, cache.Cache) {}
-=======
-	NoopHandleFn = func(configProtocol protocol.ConfigProtocol) {}
->>>>>>> 86ffe9bb
+	NoopHandleFn = func(configProtocol protocol.ConfigProtocol, c cache.Cache) {}
 )
 
 type Entry struct {
@@ -22,28 +18,14 @@
 	YAMLConfig databind.YAMLConfig
 }
 
-<<<<<<< HEAD
-type HandleFn func(protocol.ConfigProtocolV1, cache.Cache)
-=======
-type HandleFn func(cfgProtocol protocol.ConfigProtocol)
->>>>>>> 86ffe9bb
+type HandleFn func(cfgProtocol protocol.ConfigProtocol, c cache.Cache)
 
 // NewHandleFn creates a handler func that runs every command within the request batch independently.
 // Each command is run in parallel and won't depend on the results of the other ones.
 func NewHandleFn(configProtocolQueue chan<- Entry, il integration.InstancesLookup, logger log.Entry) HandleFn {
-<<<<<<< HEAD
-	return func(cp protocol.ConfigProtocolV1, c cache.Cache) {
-		//TODO trace logging
-		// trace.CmdReq("received payload: %+v", crBatch)
-
-		cr := &ctx.ConfigRequest{ConfigName: cp.ConfigName, ConfigHash: cp.Hash()}
-
-		for _, ce := range cp.Config.Integrations {
-=======
-	return func(cfgProtocol protocol.ConfigProtocol) {
+	return func(cfgProtocol protocol.ConfigProtocol, c cache.Cache) {
 		cfgRequest := cfgProtocol.BuildConfigRequest()
 		for _, ce := range cfgProtocol.Integrations() {
->>>>>>> 86ffe9bb
 			def, err := integration.NewDefinition(ce, il, nil, nil)
 			if err != nil {
 				logger.
@@ -53,18 +35,12 @@
 					Warn("cannot create handler for config protocol")
 				return
 			}
-<<<<<<< HEAD
-			if added := c.AddDefinition(cp.ConfigName, def); added {
+			if added := c.AddDefinition(cfgProtocol.Name(), def); added {
 				logger.
-					WithField("config_name", cp.ConfigName).
+					WithField("config_name", cfgProtocol.Name()).
 					Debug("new definition added to the cache for the config name")
-				def.ConfigRequest = cr
-				//trace.CmdReq("queued definition: %+v", def)
-				configProtocolQueue <- Entry{def, databind.YAMLConfig{YAMLAgentConfig: cp.Config.Databind}}
+				configProtocolQueue <- Entry{def.WithConfigRequest(cfgRequest), cfgProtocol.GetConfig()}
 			}
-=======
-			configProtocolQueue <- Entry{def.WithConfigRequest(cfgRequest), cfgProtocol.GetConfig()}
->>>>>>> 86ffe9bb
 		}
 	}
 }