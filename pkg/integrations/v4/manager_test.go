// Copyright 2020 New Relic Corporation. All rights reserved.
// SPDX-License-Identifier: Apache-2.0
package v4

import (
	"context"
	"errors"
	"fmt"
	"io/ioutil"
	"os"
	"path/filepath"
	"runtime"
	"strings"
	"testing"
	"time"

	"github.com/newrelic/infrastructure-agent/internal/integrations/v4/constants"
	"github.com/newrelic/infrastructure-agent/internal/integrations/v4/integration"
	"github.com/newrelic/infrastructure-agent/internal/integrations/v4/testhelp"
	"github.com/newrelic/infrastructure-agent/internal/integrations/v4/testhelp/testemit"
	"github.com/newrelic/infrastructure-agent/internal/integrations/v4/v3legacy"
	"github.com/newrelic/infrastructure-agent/internal/testhelpers"
	"github.com/newrelic/infrastructure-agent/pkg/integrations/track"
	"github.com/newrelic/infrastructure-agent/pkg/integrations/v4/config"
	"github.com/newrelic/infrastructure-agent/pkg/integrations/v4/fixtures"
	"github.com/newrelic/infrastructure-agent/pkg/integrations/v4/protocol"
	"github.com/newrelic/infrastructure-agent/pkg/log"
	"github.com/sirupsen/logrus"
	"github.com/sirupsen/logrus/hooks/test"
	"github.com/stretchr/testify/assert"
	"github.com/stretchr/testify/require"
	gotest "gotest.tools/assert"
)

var invalidFile = `--
	
`

var v3File = `---
integration_name: some.integration.name
instances:
  - name: We don't' care about this
    command: because it will be ignored
`

func getExe(exec config.ShlexOpt) string {
	return strings.Join(exec, " ")
}

var v4File = `---
integrations:
  - name: hello-test
    exec: ` + getExe(testhelp.GoRun(fixtures.SimpleGoFile, "hello")) + `
  - name: goodbye-test
    exec: ` + getExe(testhelp.GoRun(fixtures.SimpleGoFile, "goodbye")) + "\n"

var v4FileWithConfigYAML = `---
integrations:
  - name: config-test
    exec: ` + getExe(testhelp.GoRun(fixtures.ValidYAMLGoFile, "${config.path}")) + `
    config:
      event_type: YAMLEvent
      map:
        key: value
      array:
        - item1
        - item2
`

var v4LongTimeConfig = `---
integrations:
  - name: longtime
    exec: ` + getExe(testhelp.GoRun(fixtures.LongTimeGoFile, "longtime")) + "\n"

// for Hot reload test, you only have to append a line with an extra argument
// to change the integration configuration
var v4AppendableConfig = `---
integrations:
  - name: hotreload-test
    exec:
      - ` + testhelp.GoCommand() + `
      - run
      - ` + string(fixtures.LongTimeGoFile) + "\n"

var v4FileWithNriDockerNameAndDockerFF = `---
integrations:
  - name: nri-docker
    when:
      feature: docker_enabled
    exec: ` + getExe(testhelp.GoRun(fixtures.SimpleGoFile, "hello"))

var v4FileWithContinuousNriDocker = `---
integrations:
  - name: nri-docker
    when:
      feature: docker_enabled
    exec:
      - ` + testhelp.GoCommand() + `
      - run
      - ` + string(fixtures.LongTimeGoFile) + "\n"

var v4FileWithWhen = `---
integrations:
  - name: hello-test
    exec: ` + getExe(testhelp.GoRun(fixtures.SimpleGoFile, "hello")) + `
    when:
      file_exists: %s
`

var v4VerboseCheck = `---
integrations:
  - name: verbose-check
    exec: ` + getExe(testhelp.GoRun(fixtures.EnvironmentGoFile)) + `
    env:
      THIS_IS_A_TEST: true
      GOTMPDIR: %s
      GOCACHE: %s
`

var v4CmdRequest = `---
integrations:
  - name: cmdreq
    exec: ` + getExe(testhelp.GoRun(fixtures.CmdReqGoFile)) + "\n"

var (
	definitionQ = make(chan integration.Definition, 1000)
)

func TestManager_StartIntegrations(t *testing.T) {
	// GIVEN a set of configuration files
	dir, err := tempFiles(map[string]string{
		"v4-integrations.yaml": v4File,
		"v3-config.yaml":       v3File, // it will be ignored
	})
	require.NoError(t, err)
	defer removeTempFiles(t, dir)

	// AND an integrations manager
	emitter := &testemit.RecordEmitter{}
	mgr := NewManager(Configuration{ConfigFolders: []string{dir}}, emitter, integration.ErrLookup, definitionQ, track.NewTracker(nil))

	// WHEN the manager loads and executes the integrations in the folder
	ctx, cancel := context.WithCancel(context.Background())
	defer cancel()
	go mgr.Start(ctx)

	// THEN all the v4 integrations start emitting data
	metric := expectOneMetric(t, emitter, "hello-test")
	require.Equal(t, "hello", metric["value"])

	metric = expectOneMetric(t, emitter, "goodbye-test")
	require.Equal(t, "goodbye", metric["value"])
}

func removeTempFiles(t *testing.T, dir string) {
	func() {
		if err := os.RemoveAll(dir); err != nil {
			t.Log(err)
		}
	}()
}

func TestManager_IntegrationProtocolV4(t *testing.T) {
	dir, err := tempFiles(map[string]string{
		"kubernetes-like.yml": `
integrations:
  - name: nri-kubernetes
    exec: ` + getExe(testhelp.GoRun(fixtures.HugeGoFile)),
	})
	require.NoError(t, err)
	defer removeTempFiles(t, dir)

	// AND an integrations manager
	emitter := &testemit.RecordEmitter{}
	mgr := NewManager(Configuration{ConfigFolders: []string{dir}}, emitter, integration.ErrLookup, definitionQ, track.NewTracker(nil))

	// WHEN the manager loads and executes the integration
	ctx, cancel := context.WithCancel(context.Background())
	defer cancel()
	go mgr.Start(ctx)

	// THEN all the emitted data is received
	metric := expectOneMetric(t, emitter, "nri-kubernetes")
	require.Equal(t, "K8sSchedulerSample", metric["event_type"])
}

func TestManager_ProtocolV4(t *testing.T) {
	// GIVEN an integration returning a protocol v4 payload
	dir, err := tempFiles(map[string]string{
		"protocol_v4.yml": `
integrations:
  - name: nri-protocol-v4
    exec: ` + getExe(testhelp.GoRun(fixtures.ProtocolV4GoFile)),
	})
	require.NoError(t, err)
	defer removeTempFiles(t, dir)

	// AND an integrations manager
	emitter := &testemit.RecordEmitter{}
	mgr := NewManager(Configuration{ConfigFolders: []string{dir}}, emitter, integration.ErrLookup, definitionQ, track.NewTracker(nil))

	// WHEN the manager loads and executes the integration
	ctx, cancel := context.WithCancel(context.Background())

	finish := make(chan struct{})

	go func() {
		mgr.Start(ctx)
		close(finish)
	}()

	// THEN emitted metrics are received (gauge, count & summary)
	_ = expectNMetrics(t, emitter, "nri-protocol-v4", 3)
	cancel()

	<-finish
}

func TestManager_SkipLoadingV3IntegrationsWithNoWarnings(t *testing.T) {
	log.SetOutput(ioutil.Discard)  // discard logs so not to break race tests
	defer log.SetOutput(os.Stderr) // return back to default
	hook := new(test.Hook)
	log.AddHook(hook)

	// GIVEN a set of configuration files
	dir, err := tempFiles(map[string]string{
		"v4-integrations.yaml": v4File,
		"v3-config.yaml":       v3File, // it will be ignored
	})
	require.NoError(t, err)
	defer removeTempFiles(t, dir)

	// AND an integrations manager
	emitter := &testemit.RecordEmitter{}
	_ = NewManager(Configuration{ConfigFolders: []string{dir}}, emitter, integration.ErrLookup, definitionQ, track.NewTracker(nil))

	// THEN no long entries found
	for i := range hook.AllEntries() {
		fmt.Println(hook.AllEntries()[i]) // Use stdout as logger is in discard mode and we never run tests in verbose
	}
	assert.Empty(t, hook.AllEntries())
}

func TestManager_LogWarningForInvalidYaml(t *testing.T) {
	hook := new(test.Hook)
	log.AddHook(hook)

	// GIVEN a set of configuration files
	dir, err := tempFiles(map[string]string{
		"v4-integrations.yaml": invalidFile,
		"v3-config.yaml":       v3File, // it will be ignored
	})
	require.NoError(t, err)
	defer removeTempFiles(t, dir)

	// AND an integrations manager
	emitter := &testemit.RecordEmitter{}
	_ = NewManager(Configuration{ConfigFolders: []string{dir}}, emitter, integration.ErrLookup, definitionQ, track.NewTracker(nil))

	// THEN one long entry found
	require.NotEmpty(t, hook.AllEntries())
	entry := hook.LastEntry()
	assert.Equal(t, "can't load integrations file", entry.Message)
	assert.Equal(t, logrus.WarnLevel, entry.Level)
}

func TestManager_Config_EmbeddedYAML(t *testing.T) {
	// GIVEN an integration configuration that embeds the external config file as a YAML config field
	dir, err := tempFiles(map[string]string{
		"v4-integration.yaml": v4FileWithConfigYAML,
	})
	require.NoError(t, err)
	defer removeTempFiles(t, dir)

	// AND an integrations manager
	emitter := &testemit.RecordEmitter{}
	mgr := NewManager(Configuration{ConfigFolders: []string{dir}}, emitter, integration.ErrLookup, definitionQ, track.NewTracker(nil))

	// WHEN the manager loads and executes the integrations in the folder
	ctx, cancel := context.WithCancel(context.Background())
	defer cancel()
	go mgr.Start(ctx)

	// THEN the integration has correctly received the embedded yaml as a simple YAML
	// (and we know it because it emits the YAML as a JSON integration)
	metric := expectOneMetric(t, emitter, "config-test")
	assert.Equal(t, "YAMLEvent", metric["event_type"])
	gotest.DeepEqual(t, map[string]interface{}{"key": "value"}, metric["map"])
	gotest.DeepEqual(t, []interface{}{"item1", "item2"}, metric["array"])
}

func TestManager_HotReload_Add(t *testing.T) {
	skipIfWindows(t)
	// GIVEN an integration
	dir, err := tempFiles(map[string]string{
		"integration.yaml": v4AppendableConfig,
	})
	require.NoError(t, err)
	defer removeTempFiles(t, dir)

	emitter := &testemit.RecordEmitter{}
	mgr := NewManager(Configuration{ConfigFolders: []string{dir}}, emitter, integration.ErrLookup, definitionQ, track.NewTracker(nil))
	ctx, cancel := context.WithCancel(context.Background())
	defer cancel()
	go mgr.Start(ctx)

	// THAT is correctly running
	// (the first returned metric value is "first")
	metric := expectOneMetric(t, emitter, "hotreload-test")
	require.Equal(t, "first", metric["value"])
	// (then returns a value passed by argument, or "unset" if not set)
	metric = expectOneMetric(t, emitter, "hotreload-test")
	require.Equal(t, "unset", metric["value"])

	// WHEN we add a new integration file to the directory
	require.NoError(t, ioutil.WriteFile(filepath.Join(dir, "new-integration.yaml"),
		[]byte(v4LongTimeConfig), 0666))

	// THEN a new integration is started
	metric = expectOneMetric(t, emitter, "longtime")
	require.Equal(t, "first", metric["value"])
	metric = expectOneMetric(t, emitter, "longtime")
	require.Equal(t, "longtime", metric["value"])
}

func TestManager_HotReload_Modify(t *testing.T) {
	skipIfWindows(t)
	// GIVEN an integration
	dir, err := tempFiles(map[string]string{
		"integration.yaml": v4AppendableConfig,
	})
	require.NoError(t, err)
	defer removeTempFiles(t, dir)

	emitter := &testemit.RecordEmitter{}
	mgr := NewManager(Configuration{ConfigFolders: []string{dir}}, emitter, integration.ErrLookup, definitionQ, track.NewTracker(nil))
	ctx, cancel := context.WithCancel(context.Background())
	defer cancel()
	go mgr.Start(ctx)

	// THAT is correctly running
	// (the first returned metric value is "first")
	metric := expectOneMetric(t, emitter, "hotreload-test")
	require.Equal(t, "first", metric["value"])

	// (then returns a value passed by argument, or "unset" if not set)
	metric = expectOneMetric(t, emitter, "hotreload-test")
	require.Equal(t, "unset", metric["value"])

	// WHEN we modify the integration file at runtime
	require.NoError(t, fileAppend(
		filepath.Join(dir, "integration.yaml"),
		"      - modifiedValue\n"))

	// THEN the integration is restarted
	testhelpers.Eventually(t, 5*time.Second, func(t require.TestingT) {
		// waiting to empty the previous process queue and receive a "first" value again
		metric = expectOneMetric(t, emitter, "hotreload-test")
		require.Equal(t, "first", metric["value"])
	})
	// AND the integration reflects the changes in the configuration file
	metric = expectOneMetric(t, emitter, "hotreload-test")
	require.Equal(t, "modifiedValue", metric["value"])
}

// this test is used to make sure we see file changes on K8s
func TestManager_HotReload_ModifyLinkFile(t *testing.T) {
	skipIfWindows(t)
	// GIVEN an integration
	dir, err := tempFiles(map[string]string{
		"integration.yaml": v4AppendableConfig,
	})
	require.NoError(t, err)
	defer removeTempFiles(t, dir)

	err = os.Rename(filepath.Join(dir, "integration.yaml"), filepath.Join(dir, "first_config"))
	require.NoError(t, err)

	err = os.Link(filepath.Join(dir, "first_config"), filepath.Join(dir, "integration.yaml"))
	require.NoError(t, err)

	emitter := &testemit.RecordEmitter{}
	mgr := NewManager(Configuration{ConfigFolders: []string{dir}}, emitter, integration.ErrLookup, definitionQ, track.NewTracker(nil))
	ctx, cancel := context.WithCancel(context.Background())
	defer cancel()
	go mgr.Start(ctx)

	// THAT is correctly running
	// (the first returned metric value is "first")
	metric := expectOneMetric(t, emitter, "hotreload-test")
	require.Equal(t, "first", metric["value"])

	// (then returns a value passed by argument, or "unset" if not set)
	metric = expectOneMetric(t, emitter, "hotreload-test")
	require.Equal(t, "unset", metric["value"])

	// WHEN we modify the integration file at runtime by changing symlink
	bs, err := ioutil.ReadFile(filepath.Join(dir, "first_config"))
	require.NoError(t, err)
	require.NoError(t, ioutil.WriteFile(
		filepath.Join(dir, "second_config"), bs, 0644))
	require.NoError(t, fileAppend(
		filepath.Join(dir, "second_config"),
		"      - modifiedValue\n"))
	require.NoError(t,
		os.Remove(filepath.Join(dir, "integration.yaml")))
	require.NoError(t,
		os.Link(filepath.Join(dir, "second_config"), filepath.Join(dir, "integration.yaml")))

	// THEN the integration is restarted
	testhelpers.Eventually(t, 15*time.Second, func(t require.TestingT) {
		// waiting to empty the previous process queue and receive a "first" value again
		metric = expectOneMetric(t, emitter, "hotreload-test")
		require.Equal(t, "first", metric["value"])
	})
	// AND the integration reflects the changes in the configuration file
	metric = expectOneMetric(t, emitter, "hotreload-test")
	require.Equal(t, "modifiedValue", metric["value"])
}

func TestManager_HotReload_Delete(t *testing.T) {
	skipIfWindows(t)
	// GIVEN a set of integrations
	dir, err := tempFiles(map[string]string{
		"integration.yaml":   v4AppendableConfig,
		"to-be-deleted.yaml": v4LongTimeConfig,
	})
	require.NoError(t, err)
	defer removeTempFiles(t, dir)

	emitter := &testemit.RecordEmitter{}
	mgr := NewManager(Configuration{ConfigFolders: []string{dir}}, emitter, integration.ErrLookup, definitionQ, track.NewTracker(nil))
	ctx, cancel := context.WithCancel(context.Background())
	defer cancel()
	go mgr.Start(ctx)

	// THAT are correctly running
	// (the first returned metric value is "first")
	metric := expectOneMetric(t, emitter, "hotreload-test")
	require.Equal(t, "first", metric["value"])
	metric = expectOneMetric(t, emitter, "longtime")
	require.Equal(t, "first", metric["value"])
	// (then return a value passed by argument, or "unset" if not set)
	metric = expectOneMetric(t, emitter, "hotreload-test")
	require.Equal(t, "unset", metric["value"])
	metric = expectOneMetric(t, emitter, "longtime")
	require.Equal(t, "longtime", metric["value"])

	// WHEN we delete an integration file at runtime
	require.NoError(t, os.Remove(filepath.Join(dir, "to-be-deleted.yaml")))

	// THEN the integration eventually stops reporting
	testhelpers.Eventually(t, 5*time.Second, func(t require.TestingT) {
		require.NoError(t, emitter.ExpectTimeout("longtime", 200*time.Millisecond))
	})
	// and does not report ever again
	require.NoError(t, emitter.ExpectTimeout("longtime", 100*time.Millisecond))
}

func TestManager_PassthroughEnv(t *testing.T) {
	// GIVEN an integration
	niDir, err := ioutil.TempDir("", "newrelic-integrations")
	require.NoError(t, err)
	defer removeTempFiles(t, niDir)
	execPath := filepath.Join(niDir, "nri-simple"+fixtures.CmdExtension)
	require.NoError(t, testhelp.GoBuild(fixtures.SimpleGoFile, execPath))
	configDir, err := tempFiles(map[string]string{
		"my-configs.yml": `
integrations:
  - name: nri-simple
`})
	require.NoError(t, err)

	// WHEN the manager sets the PassthroughEnvironment configuration to an existing variable
	unset := testhelpers.Setenv("VALUE", "hello-there")
	defer unset()
	emitter := &testemit.RecordEmitter{}
	mgr := NewManager(Configuration{
		ConfigFolders:          []string{configDir},
		DefinitionFolders:      []string{niDir},
		PassthroughEnvironment: []string{niDir},
	}, emitter, instancesLookupReturning(execPath), definitionQ, track.NewTracker(nil))
	ctx, cancel := context.WithCancel(context.Background())
	defer cancel()
	go mgr.Start(ctx)

	// THEN the integrations take the configuration from the environment
	metric := expectOneMetric(t, emitter, "nri-simple")
	require.Equal(t, "hello-there", metric["value"])
}

func TestManager_PassthroughEnv_Priorities(t *testing.T) {
	// GIVEN an integration that configures an environment variables
	niDir, err := ioutil.TempDir("", "newrelic-integrations")
	require.NoError(t, err)
	defer removeTempFiles(t, niDir)

	execPath := filepath.Join(niDir, "nri-simple"+fixtures.CmdExtension)
	require.NoError(t, testhelp.GoBuild(fixtures.SimpleGoFile, execPath))
	configDir, err := tempFiles(map[string]string{
		"my-configs.yml": `
integrations:
  - name: nri-simple
    env:
      VALUE: value-from-config
`})
	require.NoError(t, err)

	// WHEN the manager that sets the PassthroughEnvironment configuration
	// to a variable that is already defined in the configuration
	unset := testhelpers.Setenv("VALUE", "value-from-env")
	defer unset()

	emitter := &testemit.RecordEmitter{}
	mgr := NewManager(Configuration{
		ConfigFolders:          []string{configDir},
		DefinitionFolders:      []string{niDir},
		PassthroughEnvironment: []string{"VALUE"},
	}, emitter, instancesLookupReturning(execPath), definitionQ, track.NewTracker(nil))
	ctx, cancel := context.WithCancel(context.Background())
	defer cancel()
	go mgr.Start(ctx)

	// THEN the passed-through variable has precedence over the
	// file variable
	metric := expectOneMetric(t, emitter, "nri-simple")
	require.Equal(t, "value-from-env", metric["value"])
}

func TestManager_LegacyIntegrations(t *testing.T) {
	skipIfWindows(t)
	// GIVEN a v3 definitions folder with its compiled binaries
	definitionsDir, err := tempFiles(map[string]string{
		"longtime-definition.yml": fixtures.LongtimeDefinition,
	})
	require.NoError(t, err)
	defer removeTempFiles(t, definitionsDir)
	binDir := filepath.Join(definitionsDir, "bin")
	require.NoError(t, os.Mkdir(binDir, 0777))
	require.NoError(t, testhelp.GoBuild(fixtures.LongTimeGoFile, filepath.Join(binDir, "longtime"+fixtures.CmdExtension)))

	// AND a v4 configuration folder that references commands from the above definitions
	configDir, err := tempFiles(map[string]string{
		"my-configs.yml": `
integrations:
  - name: say-hello
    integration_name: com.newrelic.longtime
    command: hello
  - name: say-goodbye
    integration_name: com.newrelic.longtime
    command: use_env
    arguments:
      value: goodbye
`})
	require.NoError(t, err)
	defer removeTempFiles(t, configDir)

	// WHEN the v4 integrations manager loads the legacy definitions
	emitter := &testemit.RecordEmitter{}
	mgr := NewManager(Configuration{
		ConfigFolders:     []string{configDir},
		DefinitionFolders: []string{definitionsDir},
	}, emitter, instancesLookupLegacy(definitionsDir), definitionQ, track.NewTracker(nil))
	ctx, cancel := context.WithCancel(context.Background())
	defer cancel()
	go mgr.Start(ctx)

	// THEN the integrations are properly configured and reporting
	metric := expectOneMetric(t, emitter, "say-hello")
	require.Equal(t, "first", metric["value"])
	metric = expectOneMetric(t, emitter, "say-hello")
	require.Equal(t, "hello", metric["value"])
	metric = expectOneMetric(t, emitter, "say-goodbye")
	require.Equal(t, "first", metric["value"])
	metric = expectOneMetric(t, emitter, "say-goodbye")
	require.Equal(t, "goodbye", metric["value"])
}

func TestManager_LegacyIntegrations_PassthroughEnv(t *testing.T) {
	skipIfWindows(t)
	// GIVEN a v3 definitions folder with its compiled binaries
	definitionsDir, err := tempFiles(map[string]string{
		"longtime-definition.yml": fixtures.LongtimeDefinition,
	})
	require.NoError(t, err)
	defer removeTempFiles(t, definitionsDir)
	binDir := filepath.Join(definitionsDir, "bin")
	require.NoError(t, os.Mkdir(binDir, 0777))
	require.NoError(t, testhelp.GoBuild(fixtures.LongTimeGoFile, filepath.Join(binDir, "longtime"+fixtures.CmdExtension)))

	// AND a v4 configuration folder that references a command from the above definitions
	configDir, err := tempFiles(map[string]string{
		"my-configs.yml": `
integrations:
  - name: say-something
    integration_name: com.newrelic.longtime
    command: use_env
`})
	require.NoError(t, err)

	// WHEN the v4 integrations manager loads the legacy definition
	// with passthrough for their configuration
	unset := testhelpers.Setenv("VALUE", "passed-through")
	defer unset()

	emitter := &testemit.RecordEmitter{}
	mgr := NewManager(Configuration{
		ConfigFolders:          []string{configDir},
		DefinitionFolders:      []string{definitionsDir},
		PassthroughEnvironment: []string{"VALUE"},
	}, emitter, instancesLookupLegacy(definitionsDir), definitionQ, track.NewTracker(nil))
	ctx, cancel := context.WithCancel(context.Background())
	defer cancel()
	go mgr.Start(ctx)

	// THEN the integrations are properly configured and reporting
	metric := expectOneMetric(t, emitter, "say-something")
	require.Equal(t, "first", metric["value"])
	metric = expectOneMetric(t, emitter, "say-something")
	require.Equal(t, "passed-through", metric["value"])
}

func TestManager_NamedIntegration(t *testing.T) {
	skipIfWindows(t)
	// GIVEN an set of agent directories containing compiled binaries
	niDir, err := ioutil.TempDir("", "newrelic-integrations")
	require.NoError(t, err)
	defer removeTempFiles(t, niDir)

	ciDir, err := ioutil.TempDir("", "custom integrations") // using spaces to make sure they are not taken as different arguments
	require.NoError(t, err)
	defer removeTempFiles(t, ciDir)
	execPath1 := filepath.Join(niDir, "nri-longtime"+fixtures.CmdExtension)
	execPath2 := filepath.Join(ciDir, "nri-simple"+fixtures.CmdExtension)
	require.NoError(t, testhelp.GoBuild(fixtures.LongTimeGoFile, execPath1))
	require.NoError(t, testhelp.GoBuild(fixtures.SimpleGoFile, execPath2))

	// AND a v4 configuration file that references the above commands only by name
	configDir, err := tempFiles(map[string]string{
		"my-configs.yml": `
integrations:
  - name: nri-longtime
  - name: nri-simple       # the 'name' directive does not accept arguments (use 'exec')
    env:                   # but allows using environment variables as configuration
      VALUE: my-value
`})
	require.NoError(t, err)

	// WHEN the v4 integrations manager recognizes the above folders
	emitter := &testemit.RecordEmitter{}
	mgr := NewManager(Configuration{
		ConfigFolders:     []string{configDir},
		DefinitionFolders: []string{niDir, ciDir, "unexisting-dir"},
	}, emitter, instancesLookupReturning(execPath1, execPath2), definitionQ, track.NewTracker(nil))
	ctx, cancel := context.WithCancel(context.Background())
	defer cancel()
	go mgr.Start(ctx)

	// THEN the integrations are properly executed and reporting
	metric := expectOneMetric(t, emitter, "nri-simple")
	require.Equal(t, "my-value", metric["value"])
	metric = expectOneMetric(t, emitter, "nri-longtime")
	require.Equal(t, "first", metric["value"])
	metric = expectOneMetric(t, emitter, "nri-longtime")
	require.Equal(t, "unset", metric["value"])
}

func TestManager_NamedIntegrationWithConfig(t *testing.T) {
	// GIVEN an set of agent directories containing compiled binaries
	niDir, err := ioutil.TempDir("", "newrelic-integrations")
	require.NoError(t, err)
	defer removeTempFiles(t, niDir)
	execPath := filepath.Join(niDir, "nri-validyaml"+fixtures.CmdExtension)
	require.NoError(t, testhelp.GoBuild(fixtures.ValidYAMLGoFile, execPath))

	// AND a v4 named integration with an embedded config
	configDir, err := tempFiles(map[string]string{
		"my-configs.yml": `
integrations:
  - name: nri-validyaml
    config:
      event_type: YAMLEvent
      map:
        hello: foo
`})
	require.NoError(t, err)
	defer removeTempFiles(t, configDir)

	// WHEN the v4 integrations are run
	emitter := &testemit.RecordEmitter{}
	mgr := NewManager(Configuration{
		ConfigFolders:     []string{configDir},
		DefinitionFolders: []string{niDir},
	}, emitter, instancesLookupReturning(execPath), definitionQ, track.NewTracker(nil))
	ctx, cancel := context.WithCancel(context.Background())
	defer cancel()
	go mgr.Start(ctx)

	// THEN the integration has received the YAML by the default environment variable
	metric := expectOneMetric(t, emitter, "nri-validyaml")
	assert.Equal(t, "YAMLEvent", metric["event_type"])
	gotest.DeepEqual(t, map[string]interface{}{"hello": "foo"}, metric["map"])
}

func TestManager_EnableFeature_WhenFeatureOnOHICfgAndAgentCfgIsDisabledAndEnabledFromCmdCh(t *testing.T) {
	// GIVEN a configuration file for an OHI
	dir, err := tempFiles(map[string]string{
		"foo.yaml": v4FileWithNriDockerNameAndDockerFF,
	})
	require.NoError(t, err)
	defer removeTempFiles(t, dir)

	// AND an integrations manager and with no feature within agent config
	e := &testemit.RecordEmitter{}
	mgr := NewManager(Configuration{
		ConfigFolders: []string{dir},
		//AgentFeatures: map[string]bool{"docker_enabled": false},
	}, e, integration.ErrLookup, definitionQ, track.NewTracker(nil))

	// AND the manager loads and executes the integrations in the folder
	ctx, cancel := context.WithCancel(context.Background())
	defer cancel()
	go mgr.Start(ctx)

	// THEN integration does not emit data
	require.NoError(t, e.ExpectTimeout("nri-docker", 400*time.Millisecond))

	// AND WHEN the OHI is enabled (originally through cmd-channel)
	assert.NoError(t, mgr.EnableOHIFromFF(context.Background(), "docker_enabled"))

	// THEN the integration reports
	metric := expectOneMetric(t, e, "nri-docker")
	require.Equal(t, "hello", metric["value"])
}

func TestManager_EnableFeatureFromAgentConfig(t *testing.T) {
	// GIVEN a configuration file for an OHI with feature in it
	dir, err := tempFiles(map[string]string{
		"foo.yaml": v4FileWithNriDockerNameAndDockerFF,
	})
	require.NoError(t, err)
	defer removeTempFiles(t, dir)

	// AND an integrations manager and with feature enabled within agent config
	e := &testemit.RecordEmitter{}
	mgr := NewManager(Configuration{
		ConfigFolders: []string{dir},
		AgentFeatures: map[string]bool{"docker_enabled": true},
	}, e, integration.ErrLookup, definitionQ, track.NewTracker(nil))

	// AND the manager starts
	ctx, cancel := context.WithCancel(context.Background())
	defer cancel()
	go mgr.Start(ctx)

	// THEN integration emits data
	metric := expectOneMetric(t, e, "nri-docker")
	require.Equal(t, "hello", metric["value"])
}

func TestManager_CCDisablesAgentEnabledFeature(t *testing.T) {
	skipIfWindows(t)
	// GIVEN a configuration file with a featured OHI that reports continuously.
	dir, err := tempFiles(map[string]string{
		"foo.yaml": v4FileWithContinuousNriDocker,
	})
	require.NoError(t, err)
	defer removeTempFiles(t, dir)

	// AND an integrations manager and OHI enabled (ie via feature agent config)
	e := &testemit.RecordEmitter{}
	mgr := NewManager(Configuration{
		ConfigFolders: []string{dir},
		AgentFeatures: map[string]bool{"docker_enabled": true},
	}, e, integration.ErrLookup, definitionQ, track.NewTracker(nil))

	// AND manager loads and executes the integrations in the folder
	ctx, cancel := context.WithCancel(context.Background())
	defer cancel()
	go mgr.Start(ctx)

	// THEN integration emits data
	metric := expectOneMetric(t, e, "nri-docker")
	require.Equal(t, "first", metric["value"])

	// WHEN the OHI is disabled (originally through cmd-channel)
	assert.NoError(t, mgr.DisableOHIFromFF("docker_enabled"))

	// THEN integration does not report (eventually)
	// the integration may have sent more than 1 event so we have to "drain" the channel
	testhelpers.Eventually(t, 5*time.Second, func(t require.TestingT) {
		require.NoError(t, e.ExpectTimeout("nri-docker", 400*time.Millisecond))
	})
}

func TestManager_CCDisablesPreviouslyEnabledFeature(t *testing.T) {
	skipIfWindows(t)
	// GIVEN a configuration file with a featured OHI that reports continuously.
	dir, err := tempFiles(map[string]string{
		"foo.yaml": v4FileWithContinuousNriDocker,
	})
	require.NoError(t, err)
	defer removeTempFiles(t, dir)

	// AND an integrations manager and OHI enabled (ie via feature agent config)
	e := &testemit.RecordEmitter{}
	mgr := NewManager(Configuration{
		ConfigFolders: []string{dir},
	}, e, integration.ErrLookup, definitionQ, track.NewTracker(nil))

	// AND manager loads and executes the integrations in the folder
	ctx, cancel := context.WithCancel(context.Background())
	defer cancel()
	go mgr.Start(ctx)

	// THEN integration does not emit data
	require.NoError(t, e.ExpectTimeout("nri-docker", 400*time.Millisecond))

	// AND WHEN the OHI is enabled (through cmd-channel)
	assert.NoError(t, mgr.EnableOHIFromFF(context.Background(), "docker_enabled"))

	// THEN integration emits data
	metric := expectOneMetric(t, e, "nri-docker")
	require.Equal(t, "first", metric["value"])

	// WHEN the OHI is disabled (originally through cmd-channel)
	assert.NoError(t, mgr.DisableOHIFromFF("docker_enabled"))

	// THEN integration does not report (eventually)
	// the integration may have sent more than 1 event so we have to "drain" the channel
	testhelpers.Eventually(t, 5*time.Second, func(t require.TestingT) {
		require.NoError(t, e.ExpectTimeout("nri-docker", 400*time.Millisecond))
	})
}

func TestManager_WhenFileExists(t *testing.T) {
	tmpFile, err := ioutil.TempFile("", "when_file_exists")
	require.NoError(t, err)
	_, err = tmpFile.Write([]byte{})
	require.NoError(t, err)
	require.NoError(t, tmpFile.Close())

	// GIVEN an integration configured with a when: file_exists clause
	// pointing to a file that exists
	dir, err := tempFiles(map[string]string{
		"file.yaml": fmt.Sprintf(v4FileWithWhen, tmpFile.Name()),
	})
	require.NoError(t, err)
	defer removeTempFiles(t, dir)

	emitter := &testemit.RecordEmitter{}
	mgr := NewManager(Configuration{ConfigFolders: []string{dir}}, emitter, integration.ErrLookup, definitionQ, track.NewTracker(nil))

	// WHEN the manager loads and executes the integrations in the folder
	ctx, cancel := context.WithCancel(context.Background())
	defer cancel()
	go mgr.Start(ctx)

	// THEN the integration runs and emits data
	metric := expectOneMetric(t, emitter, "hello-test")
	assert.Equal(t, "hello", metric["value"])
}

func TestManager_WhenFileDoesNotExist(t *testing.T) {
	// GIVEN an integration configured with a when: file_exists clause
	// pointing to a file that DOES not exist
	dir, err := tempFiles(map[string]string{
		"file.yaml": fmt.Sprintf(v4FileWithWhen, "unexisting_file"),
	})
	require.NoError(t, err)
	defer removeTempFiles(t, dir)

	emitter := &testemit.RecordEmitter{}
	mgr := NewManager(Configuration{ConfigFolders: []string{dir}}, emitter, integration.ErrLookup, definitionQ, track.NewTracker(nil))

	// WHEN the manager loads and executes the integrations in the folder
	ctx, cancel := context.WithCancel(context.Background())
	defer cancel()
	go mgr.Start(ctx)

	// THEN the integration DOES NOT emit any data
	assert.NoError(t, emitter.ExpectTimeout("hello-test", 500*time.Millisecond))
}

func TestManager_StartWithVerbose(t *testing.T) {
	// GIVEN a configuration file for an OHI with feature in it
	dir, err := tempFiles(map[string]string{
		"foo.yaml": getV4VerboseCheckYAML(t),
	})
	require.NoError(t, err)
	defer removeTempFiles(t, dir)

	// AND an integrations manager and with feature enabled within agent config
	emitter := &testemit.RecordEmitter{}
	mgr := NewManager(Configuration{
		ConfigFolders: []string{dir},
		Verbose:       1,
	}, emitter, integration.ErrLookup, definitionQ, track.NewTracker(nil))

	// AND the manager starts
	ctx, cancel := context.WithCancel(context.Background())
	defer cancel()
	go mgr.Start(ctx)

	d := getEmittedData(t, emitter, "verbose-check")
	assert.Contains(t, d.DataSet.Metrics, protocol.MetricData{
		"value":      "true",
		"event_type": "THIS_IS_A_TEST",
	})
	assert.Contains(t, d.DataSet.Metrics, protocol.MetricData{
		"value":      "1",
		"event_type": "VERBOSE",
	})
}

func TestManager_StartWithVerboseFalse(t *testing.T) {
	// GIVEN a configuration file for an OHI with feature in it
	dir, err := tempFiles(map[string]string{
		"foo.yaml": getV4VerboseCheckYAML(t),
	})
	require.NoError(t, err)
	defer removeTempFiles(t, dir)

	// AND an integrations manager and with feature enabled within agent config
	emitter := &testemit.RecordEmitter{}
	mgr := NewManager(Configuration{
		ConfigFolders: []string{dir},
		Verbose:       0,
	}, emitter, integration.ErrLookup, definitionQ, track.NewTracker(nil))

	// AND the manager starts
	ctx, cancel := context.WithCancel(context.Background())
	defer cancel()
	go mgr.Start(ctx)

	d := getEmittedData(t, emitter, "verbose-check")
	assert.Contains(t, d.DataSet.Metrics, protocol.MetricData{
		"value":      "true",
		"event_type": "THIS_IS_A_TEST",
	})
	assert.NotContains(t, d.DataSet.Metrics, protocol.MetricData{
		"value":      "1",
		"event_type": "VERBOSE",
	})
	assert.NotContains(t, d.DataSet.Metrics, protocol.MetricData{
		"value":      "0",
		"event_type": "VERBOSE",
	})
}

func getV4VerboseCheckYAML(t *testing.T) string {
	//      GOTMPDIR: %s
	//      GOCACHE: %s
	goTmp, err := testhelp.GetGoEnv("GOTMPDIR")
	require.NoError(t, err)
	goCache, err := testhelp.GetGoEnv("GOCACHE")
	require.NoError(t, err)
	return fmt.Sprintf(v4VerboseCheck, goTmp, goCache)
}

func TestManager_contextWithVerbose(t *testing.T) {
	actualContext := contextWithVerbose(context.Background(), 1)

	// THEN verbose variable in context set to 1
	assert.Equal(t, actualContext.Value(constants.EnableVerbose), 1)
}

func TestManager_anIntegrationCanSpawnAnotherOne(t *testing.T) {
	if runtime.GOOS == "windows" {
		t.Skip("no windows support on cmd request for now")
	}

	// GIVEN a configuration file for an integration that will request a cmd request
	dir, err := tempFiles(map[string]string{
		"v4-cmdreq.yaml": v4CmdRequest,
	})
	require.NoError(t, err)
	defer removeTempFiles(t, dir)

	// AND an integrations manager
	emitter := &testemit.RecordEmitter{}
	mgr := NewManager(Configuration{ConfigFolders: []string{dir}}, emitter, integration.ErrLookup, definitionQ, track.NewTracker(nil))

	// WHEN the manager executes the integration
	ctx, cancel := context.WithCancel(context.Background())
	defer cancel()
	go mgr.Start(ctx)

	// THEN the integration is executed, requesting a new integration run that generates telemetry data
	metric := expectOneMetric(t, emitter, "cmd-req-name")
	assert.Equal(t, "ShellTestSample", metric["event_type"])
}

func TestManager_ExpandsConfigEnvVars(t *testing.T) {
	// GIVEN an set of agent directories containing compiled binaries
	niDir, err := ioutil.TempDir("", "newrelic-integrations")
	require.NoError(t, err)
	defer removeTempFiles(t, niDir)
	execPath := filepath.Join(niDir, "nri-validyaml"+fixtures.CmdExtension)
	require.NoError(t, testhelp.GoBuild(fixtures.ValidYAMLGoFile, execPath))

	// AND a v4 named integration with an embedded config
	configDir, err := tempFiles(map[string]string{
		"my-configs.yml": `
integrations:
  - name: nri-validyaml
    config:
      event_type: YAMLEvent
      map:
        hello: {{ SOME_VAR }}  
`})
	require.NoError(t, err)
	defer removeTempFiles(t, configDir)

	// WHEN env-var is set up
	assert.NoError(t, os.Setenv("SOME_VAR", "FOO"))

	// AND the v4 integrations are run
	emitter := &testemit.RecordEmitter{}
	mgr := NewManager(Configuration{
		ConfigFolders:     []string{configDir},
		DefinitionFolders: []string{niDir},
<<<<<<< HEAD
	}, emitter, instancesLookupReturning(execPath), definitionQ, track.NewTracker())
=======
	}, emitter, instancesLookupReturning(execPath), definitionQ, track.NewTracker(nil))
>>>>>>> 041a999c
	ctx, cancel := context.WithCancel(context.Background())
	defer cancel()
	go mgr.Start(ctx)

	assert.NoError(t, os.Unsetenv("SOME_VAR"))

	// THEN manager expanded env-var
	metric := expectOneMetric(t, emitter, "nri-validyaml")
	assert.Equal(t, "YAMLEvent", metric["event_type"])
	gotest.DeepEqual(t, map[string]interface{}{"hello": "FOO"}, metric["map"])
}

func tempFiles(pathContents map[string]string) (directory string, err error) {
	dir, err := ioutil.TempDir("", "tempFiles")
	if err != nil {
		return "", err
	}
	for path, content := range pathContents {
		if err := ioutil.WriteFile(filepath.Join(dir, path), []byte(content), 0666); err != nil {
			return "", err
		}
	}
	return dir, nil
}

func fileAppend(filePath, content string) error {
	fh, err := os.OpenFile(filePath, os.O_APPEND|os.O_WRONLY, os.ModeAppend)
	if err != nil {
		return err
	}
	defer func() { _ = fh.Close() }()
	_, err = fh.WriteString(content)
	return err
}

// this receives the next sample from the plugin, expecting a payload with a single metric and returning it
// if nothing is received or the payload has not
func expectOneMetric(t require.TestingT, e *testemit.RecordEmitter, pluginName string) protocol.MetricData {
	return expectNMetrics(t, e, pluginName, 1)[0]
}

func expectNMetrics(t require.TestingT, e *testemit.RecordEmitter, pluginName string, amount int) []protocol.MetricData {
	dataset := getEmittedData(t, e, pluginName)
	require.Len(t, dataset.DataSet.Metrics, amount)
	return dataset.DataSet.Metrics
}

func getEmittedData(t require.TestingT, e *testemit.RecordEmitter, pluginName string) testemit.EmittedData {
	dataset, err := e.ReceiveFrom(pluginName)
	require.NoError(t, err)
	return dataset
}

func expectNoMetric(t require.TestingT, e *testemit.RecordEmitter, pluginName string) {
	_, err := e.ReceiveFrom(pluginName)
	require.Error(t, err)
}

func skipIfWindows(t *testing.T) {
	if runtime.GOOS == "windows" {
		t.Skip("skipping in windows")
	}
}

func instancesLookupReturning(execPaths ...string) integration.InstancesLookup {
	calls := 0
	return integration.InstancesLookup{
		Legacy: func(dcc integration.DefinitionCommandConfig) (integration.Definition, error) {
			return integration.Definition{}, errors.New("legacy lookup not expected")
		},
		ByName: func(_ string) (string, error) {
			il := execPaths[calls]
			// use last provided path when not enough
			if len(execPaths) >= calls+1 {
				calls++
			}
			return il, nil
		},
	}
}

func instancesLookupLegacy(definitionFolders ...string) integration.InstancesLookup {
	legacyDefinedCommands := v3legacy.NewDefinitionsRepo(v3legacy.LegacyConfig{
		DefinitionFolders: definitionFolders,
		Verbose:           0,
	})
	return integration.InstancesLookup{
		Legacy: legacyDefinedCommands.NewDefinitionCommand,
		ByName: func(_ string) (string, error) {
			return "", errors.New("lookup by name not expected")
		},
	}
}<|MERGE_RESOLUTION|>--- conflicted
+++ resolved
@@ -1020,11 +1020,7 @@
 	mgr := NewManager(Configuration{
 		ConfigFolders:     []string{configDir},
 		DefinitionFolders: []string{niDir},
-<<<<<<< HEAD
-	}, emitter, instancesLookupReturning(execPath), definitionQ, track.NewTracker())
-=======
 	}, emitter, instancesLookupReturning(execPath), definitionQ, track.NewTracker(nil))
->>>>>>> 041a999c
 	ctx, cancel := context.WithCancel(context.Background())
 	defer cancel()
 	go mgr.Start(ctx)
