// Copyright 2020 New Relic Corporation. All rights reserved.
// SPDX-License-Identifier: Apache-2.0
package dm

import (
	"context"
	"encoding/json"
	"errors"
	"fmt"
	"time"

	"github.com/tevino/abool"

	"github.com/newrelic/infrastructure-agent/internal/agent"
	"github.com/newrelic/infrastructure-agent/internal/agent/cmdchannel/handler"
	"github.com/newrelic/infrastructure-agent/internal/feature_flags"
	"github.com/newrelic/infrastructure-agent/internal/integrations/v4/integration"
	"github.com/newrelic/infrastructure-agent/pkg/backend/http"
	"github.com/newrelic/infrastructure-agent/pkg/backend/identityapi"
	"github.com/newrelic/infrastructure-agent/pkg/databind/pkg/data"
	"github.com/newrelic/infrastructure-agent/pkg/entity"
	"github.com/newrelic/infrastructure-agent/pkg/entity/register"
	"github.com/newrelic/infrastructure-agent/pkg/fwrequest"
	"github.com/newrelic/infrastructure-agent/pkg/integrations/legacy"
	"github.com/newrelic/infrastructure-agent/pkg/integrations/v4/protocol"
	"github.com/newrelic/infrastructure-agent/pkg/log"
	"github.com/sirupsen/logrus"
)

var (
	// Errors
	ProtocolV4NotEnabledErr = errors.New("integration protocol version 4 is not enabled")
	NoContentToParseErr     = errors.New("no content to parse")

	// internal
	elog = log.WithComponent("DimensionalMetricsEmitter")
)

const (
	defaultRegisterWorkersAmnt        = 4
	defaultRegisterBatchSize          = 100
	defaultRegisterBatchSecs          = 1
	defaultRequestsQueueLen           = 1000
	defaultRequestsToRegisterQueueLen = 1000
	defaultRequestsRegisteredQueueLen = 1000
)

type Agent interface {
	GetContext() agent.AgentContext
}

type emitter struct {
	isProcessing         abool.AtomicBool
	reqsQueue            chan fwrequest.FwRequest
	reqsToRegisterQueue  chan fwrequest.EntityFwRequest
	reqsRegisteredQueue  chan fwrequest.EntityFwRequest
	idCache              entity.KnownIDs
	metricsSender        MetricsSender
	agentContext         agent.AgentContext
	registerClient       identityapi.RegisterClient
	registerWorkers      int
	registerMaxBatchSize int
	registerMaxBatchTime time.Duration
}

type Emitter interface {
	Send(fwrequest.FwRequest)
}

func NewEmitter(
	agentContext agent.AgentContext,
	dmSender MetricsSender,
	registerClient identityapi.RegisterClient) Emitter {

	return &emitter{
		reqsQueue:            make(chan fwrequest.FwRequest, defaultRequestsQueueLen),
		reqsToRegisterQueue:  make(chan fwrequest.EntityFwRequest, defaultRequestsToRegisterQueueLen),
		reqsRegisteredQueue:  make(chan fwrequest.EntityFwRequest, defaultRequestsRegisteredQueueLen),
		registerWorkers:      defaultRegisterWorkersAmnt,
		idCache:              entity.NewKnownIDs(),
		agentContext:         agentContext,
		metricsSender:        dmSender,
		registerClient:       registerClient,
		registerMaxBatchSize: defaultRegisterBatchSize,
		registerMaxBatchTime: defaultRegisterBatchSecs * time.Second,
	}
}

// Send receives data forward requests and queues them while processing them on different goroutine.
// Processor is automatically being lazy run at first data received.
func (e *emitter) Send(req fwrequest.FwRequest) {
	e.reqsQueue <- req
	e.lazyLoadProcessor()
}

func (e *emitter) lazyLoadProcessor() {
	if e.isProcessing.IsNotSet() {
		e.isProcessing.Set()
		ctx := e.agentContext.Context()

		go e.runFwReqConsumer(ctx)
		go e.runReqsRegisteredConsumer(ctx)
		for w := 0; w < e.registerWorkers; w++ {
			regWorker := register.NewWorker(e.agentContext.Identity, e.registerClient, e.reqsToRegisterQueue, e.reqsRegisteredQueue, e.registerMaxBatchSize, e.registerMaxBatchTime)
			go regWorker.Run(ctx)
		}
	}
}

// runFwReqConsumer consumes forward reqs and dispatches them to registered or non-registered queues
// based on local entity Key to ID cache.
func (e *emitter) runFwReqConsumer(ctx context.Context) {
	defer e.isProcessing.UnSet()

	for {
		select {
		case _ = <-ctx.Done():
			return

		case req := <-e.reqsQueue:
			for _, ds := range req.Data.DataSets {
<<<<<<< HEAD
				eKey, err := ds.Entity.ResolveUniqueEntityKey(e.agentContext.AgentIdentifier(), e.agentContext.IDLookup(), req.FwRequestMeta.EntityRewrite, 4)
				if err != nil {
					elog.
						WithError(err).
						WithField("integration", req.Definition.Name).
						Errorf("couldn't determine a unique entity Key")
					break
				}

=======
				// local entity
				if ds.Entity.Name == "" {
					ds.Entity.Name = e.agentContext.EntityKey()
				}

				// TODO use host.ResolveUniqueEntityKey instead!
				eKey = entity.Key(ds.Entity.Name)
>>>>>>> 059e3ca2
				eID, found := e.idCache.Get(eKey)
				if found {
					select {
					case <-ctx.Done():
						return

					case e.reqsRegisteredQueue <- fwrequest.NewEntityFwRequest(ds, eID, req.FwRequestMeta, req.Data.Integration):
					}
					continue
				}
				select {
				case <-ctx.Done():
					return

				case e.reqsToRegisterQueue <- fwrequest.NewEntityFwRequest(ds, entity.EmptyID, req.FwRequestMeta, req.Data.Integration):
				}
			}
		}
	}
}

func (e *emitter) runReqsRegisteredConsumer(ctx context.Context) {
	for {
		select {
		case _ = <-ctx.Done():
			return

		case eReq := <-e.reqsRegisteredQueue:
			e.processEntityFwRequest(eReq)
		}
	}
}

func (e *emitter) processEntityFwRequest(r fwrequest.EntityFwRequest) {
	// rewrites processing
	agentShortName, err := e.agentContext.IDLookup().AgentShortEntityName()
	if err != nil {
		elog.
			WithError(err).
			WithField("integration", r.Definition.Name).
			Errorf("cannot determine agent short name")
	}
	replaceEntityName(r.Data.Entity, r.EntityRewrite, agentShortName)

	key, err := r.Data.Entity.Key()
	if err != nil {
		elog.
			WithError(err).
			WithField("integration", r.Definition.Name).
			Errorf("cannot determine entity")
	} else {
		e.idCache.CleanOld()
		e.idCache.Put(key, r.ID())
	}

	labels, annos := r.LabelsAndExtraAnnotations()

	plugin := agent.NewExternalPluginCommon(r.Definition.PluginID(r.Integration.Name), e.agentContext, r.Definition.Name)

	dmProcessor := IntegrationProcessor{
		IntegrationInterval:         r.Definition.Interval,
		IntegrationLabels:           labels,
		IntegrationExtraAnnotations: annos,
	}

	emitInventory(&plugin, r.Definition, r.Integration, r.ID(), r.Data, labels)

	emitEvent(&plugin, r.Definition, r.Data, labels, r.ID())

	metrics := dmProcessor.ProcessMetrics(r.Data.Metrics, r.Data.Common, r.Data.Entity)
	if err := e.metricsSender.SendMetricsWithCommonAttributes(r.Data.Common, metrics); err != nil {
		// TODO error handling
	}
}

func emitInventory(
	emitter agent.PluginEmitter,
	metadata integration.Definition,
	integrationMetadata protocol.IntegrationMetadata,
	entityID entity.ID,
	dataSet protocol.Dataset,
	labels map[string]string) {
	logEntry := elog.WithField("action", "EmitV4DataSet")

	integrationUser := metadata.ExecutorConfig.User

	if len(dataSet.Inventory) > 0 {
		inventoryDataSet := legacy.BuildInventoryDataSet(
			logEntry, dataSet.Inventory, labels, integrationUser, integrationMetadata.Name,
			dataSet.Entity.Name)
		entityKey := entity.Key(dataSet.Entity.Name)
		emitter.EmitInventory(inventoryDataSet, entity.New(entityKey, entityID))
	}
}

func emitEvent(emitter agent.PluginEmitter, metadata integration.Definition, dataSet protocol.Dataset, labels map[string]string, entityID entity.ID) {
	builder := make([]func(protocol.EventData), 0)

	u := metadata.ExecutorConfig.User
	if u != "" {
		builder = append(builder, protocol.WithIntegrationUser(u))
	}

	builder = append(builder, protocol.WithLabels(labels))

	for _, event := range dataSet.Events {
		builder = append(builder,
			protocol.WithEntity(entity.New(entity.Key(dataSet.Entity.Name), entityID)),
			protocol.WithEvents(event))

		attributesFromEvent(event, &builder)

		e, err := protocol.NewEventData(builder...)

		if err != nil {
			elog.WithFields(logrus.Fields{
				"payload": event,
				"error":   err,
			}).Warn("discarding event, failed building event data.")
			continue
		}

		emitter.EmitEvent(e, entity.Key(dataSet.Entity.Name))
	}
}

func attributesFromEvent(event protocol.EventData, builder *[]func(protocol.EventData)) {
	if a, ok := event["attributes"]; ok {
		switch t := a.(type) {
		default:
		case map[string]interface{}:
			*builder = append(*builder, protocol.WithAttributes(t))
		}
	}
}

// Replace entity name by applying entity rewrites and replacing loopback
func replaceEntityName(entity entity.Fields, entityRewrite data.EntityRewrites, agentShortName string) {
	newName := entityRewrite.Apply(entity.Name)
	newName = http.ReplaceLocalhost(newName, agentShortName)
	entity.Name = newName
}

// ParsePayloadV4 parses a string containing a JSON payload with the format of our
// SDK for v4 protocol which uses dimensional metrics.
func ParsePayloadV4(raw []byte, ffManager feature_flags.Retriever) (dataV4 protocol.DataV4, err error) {
	if len(raw) == 0 {
		err = NoContentToParseErr
		return
	}

	if enabled, ok := ffManager.GetFeatureFlag(handler.FlagProtocolV4); !ok || !enabled {
		err = ProtocolV4NotEnabledErr
		return
	}

	err = json.Unmarshal(raw, &dataV4)
	return
}

// Returns a composed error which describes all the errors found during the emit process of each data set
func composeEmitError(emitErrs []error, dataSetLenght int) error {
	if len(emitErrs) == 0 {
		return nil
	}

	composedError := fmt.Sprintf("%d out of %d datasets could not be emitted. Reasons: ", len(emitErrs), dataSetLenght)
	messages := map[string]struct{}{}

	for _, err := range emitErrs {
		msg := err.Error()
		if _, ok := messages[msg]; !ok { // avoid logging repeated error messages
			messages[msg] = struct{}{}
			composedError += msg + ","
		}
	}
	return errors.New(composedError[:len(composedError)-1])
}<|MERGE_RESOLUTION|>--- conflicted
+++ resolved
@@ -8,8 +8,6 @@
 	"errors"
 	"fmt"
 	"time"
-
-	"github.com/tevino/abool"
 
 	"github.com/newrelic/infrastructure-agent/internal/agent"
 	"github.com/newrelic/infrastructure-agent/internal/agent/cmdchannel/handler"
@@ -25,6 +23,7 @@
 	"github.com/newrelic/infrastructure-agent/pkg/integrations/v4/protocol"
 	"github.com/newrelic/infrastructure-agent/pkg/log"
 	"github.com/sirupsen/logrus"
+	"github.com/tevino/abool"
 )
 
 var (
@@ -119,8 +118,7 @@
 
 		case req := <-e.reqsQueue:
 			for _, ds := range req.Data.DataSets {
-<<<<<<< HEAD
-				eKey, err := ds.Entity.ResolveUniqueEntityKey(e.agentContext.AgentIdentifier(), e.agentContext.IDLookup(), req.FwRequestMeta.EntityRewrite, 4)
+				eKey, err := ds.Entity.ResolveUniqueEntityKey(e.agentContext.EntityKey(), e.agentContext.IDLookup(), req.FwRequestMeta.EntityRewrite, 4)
 				if err != nil {
 					elog.
 						WithError(err).
@@ -129,15 +127,6 @@
 					break
 				}
 
-=======
-				// local entity
-				if ds.Entity.Name == "" {
-					ds.Entity.Name = e.agentContext.EntityKey()
-				}
-
-				// TODO use host.ResolveUniqueEntityKey instead!
-				eKey = entity.Key(ds.Entity.Name)
->>>>>>> 059e3ca2
 				eID, found := e.idCache.Get(eKey)
 				if found {
 					select {
