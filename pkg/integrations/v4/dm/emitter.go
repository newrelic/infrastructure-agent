// Copyright 2020 New Relic Corporation. All rights reserved.
// SPDX-License-Identifier: Apache-2.0
package dm

import (
	"encoding/json"
	"errors"
	"fmt"

	"github.com/newrelic/infrastructure-agent/internal/agent"
	"github.com/newrelic/infrastructure-agent/internal/agent/cmdchannel/handler"
	"github.com/newrelic/infrastructure-agent/internal/feature_flags"
	"github.com/newrelic/infrastructure-agent/internal/integrations/v4/integration"
	"github.com/newrelic/infrastructure-agent/pkg/backend/http"
	"github.com/newrelic/infrastructure-agent/pkg/databind/pkg/data"
	"github.com/newrelic/infrastructure-agent/pkg/entity"
	"github.com/newrelic/infrastructure-agent/pkg/integrations/legacy"
	"github.com/newrelic/infrastructure-agent/pkg/integrations/v4/protocol"
	"github.com/newrelic/infrastructure-agent/pkg/log"
)

var (
	// Errors
	ProtocolV4NotEnabledErr = errors.New("integration protocol version 4 is not enabled")
	NoContentToParseErr     = errors.New("no content to parse")

	// internal
	elog = log.WithComponent("DimensionalMetricsEmitter")
)

const (
	nrEntityId = "nr.entity.id"
)

type Agent interface {
	GetContext() agent.AgentContext
}

type emitter struct {
	metricsSender MetricsSender
	agentContext  agent.AgentContext
	idProvider    idProviderInterface
}

type Emitter interface {
	Send(
		metadata integration.Definition,
		extraLabels data.Map,
		entityRewrite []data.EntityRewrite,
<<<<<<< HEAD
		integrationData protocol.DataV4)
=======
		integrationJSON []byte) error

	SendWithoutRegister(
		metadata integration.Definition,
		extraLabels data.Map,
		entityRewrite []data.EntityRewrite,
		integrationJSON []byte) error
>>>>>>> 44841685
}

func NewEmitter(
	agentContext agent.AgentContext,
	dmSender MetricsSender,
	idProvider idProviderInterface) Emitter {

	return &emitter{
		agentContext:  agentContext,
		metricsSender: dmSender,
		idProvider:    idProvider,
	}
}

func (e *emitter) SendWithoutRegister(
	metadata integration.Definition,
	extraLabels data.Map,
	entityRewrite []data.EntityRewrite,
	integrationJSON []byte) error {

	pluginDataV4, err := ParsePayloadV4(integrationJSON, e.ffRetriever)
	if err != nil {
		elog.WithError(err).WithField("output", string(integrationJSON)).Warn("can't parse v4 integration output")
		return err
	}

	return e.processWithoutRegister(metadata, extraLabels, entityRewrite, pluginDataV4)
}

func (e *emitter) processWithoutRegister(metadata integration.Definition, extraLabels data.Map, entityRewrite []data.EntityRewrite, integrationData protocol.DataV4) error {
	var emitErrs []error

	pluginId := metadata.PluginID(integrationData.Integration.Name)
	plugin := agent.NewExternalPluginCommon(pluginId, e.agentContext, metadata.Name)

	labels, extraAnnotations := metadata.LabelsAndExtraAnnotations(extraLabels)

	var err error

	emitV4DataSet := func(
		idLookup agent.IDLookup,
		metricsSender MetricsSender,
		emitter agent.PluginEmitter,
		metadata integration.Definition,
		integrationMetadata protocol.IntegrationMetadata,
		dataSet protocol.Dataset,
		labels map[string]string,
		extraAnnotations map[string]string,
		entityRewrite []data.EntityRewrite) error {

		logEntry := elog.WithField("action", "EmitV4DataSet")

		replaceEntityNameWithoutRegister := func(entity protocol.Entity, entityRewrite []data.EntityRewrite, idLookup agent.IDLookup) error {
			// Replace entity name by applying entity rewrites and replacing loopback
			newName := legacy.ApplyEntityRewrite(entity.Name, entityRewrite)

			agentShortName, err := idLookup.AgentShortEntityName()
			newName = http.ReplaceLocalhost(newName, agentShortName)

			if err != nil {
				return err
			}

			entity.Name = newName
			return nil
		}

		err := replaceEntityNameWithoutRegister(dataSet.Entity, entityRewrite, idLookup)
		if err != nil {
			return fmt.Errorf("error renaming entity: %s", err.Error())
		}

		integrationUser := metadata.ExecutorConfig.User

		if len(dataSet.Inventory) > 0 {
			inventoryDataSet := legacy.BuildInventoryDataSet(
				logEntry, dataSet.Inventory, labels, integrationUser, integrationMetadata.Name,
				dataSet.Entity.Name)
			emitter.EmitInventory(inventoryDataSet, entity.Entity{
				Key: entity.Key(dataSet.Entity.Name),
			})
		}

		for _, event := range dataSet.Events {
			normalizedEvent := legacy.NormalizeEvent(elog, event, labels, integrationUser, dataSet.Entity.Name)

			if normalizedEvent != nil {
				emitter.EmitEvent(normalizedEvent, entity.Key(dataSet.Entity.Name))
			}
		}

		dmProcessor := IntegrationProcessor{
			IntegrationInterval:         metadata.Interval,
			IntegrationLabels:           labels,
			IntegrationExtraAnnotations: extraAnnotations,
		}
		metricsSender.SendMetrics(dmProcessor.ProcessMetrics(dataSet.Metrics, dataSet.Common, dataSet.Entity))

		return nil
	}

	for _, dataset := range integrationData.DataSets {
		if err = emitV4DataSet(
			e.agentContext.IDLookup(),
			e.metricsSender,
			&plugin,
			metadata,
			integrationData.Integration,
			dataset,
			labels,
			extraAnnotations,
			entityRewrite,
		); err != nil {
			emitErrs = append(emitErrs, err)
		}
	}

	return composeEmitError(emitErrs, len(integrationData.DataSets))
}

func (e *emitter) Send(
	metadata integration.Definition,
	extraLabels data.Map,
	entityRewrite []data.EntityRewrite,
	integrationData protocol.DataV4) {

	agentShortName, err := e.agentContext.IDLookup().AgentShortEntityName()
	if err != nil {
		elog.
			WithError(err).
			WithField("integration", metadata.Name).
			Errorf("cannot determine agent short name")
		return
	}

	pluginId := metadata.PluginID(integrationData.Integration.Name)
	plugin := agent.NewExternalPluginCommon(pluginId, e.agentContext, metadata.Name)
	labels, extraAnnotations := metadata.LabelsAndExtraAnnotations(extraLabels)

	var entities []protocol.Entity
	datasetsByEntityName := make(map[string]protocol.Dataset, len(integrationData.DataSets))
	// Collect All entities
	for i := range integrationData.DataSets {
		entities = append(entities, integrationData.DataSets[i].Entity)
		datasetsByEntityName[integrationData.DataSets[i].Entity.Name] = integrationData.DataSets[i]
	}

	var emitErrs []error
	processEntityDataset := func(dataset protocol.Dataset, entityID entity.ID) {
		// for dataset.Entity call emitV4DataSet function with entity ID

		dataset.Common.Attributes[nrEntityId] = entityID.String()
		replaceEntityName(dataset.Entity, entityRewrite, agentShortName)

		emitInventory(
			&plugin,
			metadata,
			integrationData.Integration,
			entityID,
			dataset,
			labels,
		)

		emitEvent(
			&plugin,
			metadata,
			dataset,
			labels,
		)

		dmProcessor := IntegrationProcessor{
			IntegrationInterval:         metadata.Interval,
			IntegrationLabels:           labels,
			IntegrationExtraAnnotations: extraAnnotations,
		}

		metrics := dmProcessor.ProcessMetrics(dataset.Metrics, dataset.Common, dataset.Entity)
		if err := e.metricsSender.SendMetricsWithCommonAttributes(dataset.Common, metrics); err != nil {
			// TODO error handling
		}
	}

	registeredEntities, unregisteredEntitiesWithWait := e.RegisterEntities(entities)

	for entityName, entityID := range registeredEntities {
		processEntityDataset(datasetsByEntityName[entityName], entityID)
	}

	if len(unregisteredEntitiesWithWait.entities) == 0 {
		// TODO error handling
		return
	}

	unregisteredEntitiesWithWait.waitGroup.Wait()
	entitiesToReRegister := make([]protocol.Entity, 0)

	for i := range unregisteredEntitiesWithWait.entities {
		if unregisteredEntitiesWithWait.entities[i].Reason != reasonEntityError {
			entitiesToReRegister = append(entitiesToReRegister, unregisteredEntitiesWithWait.entities[i].Entity)
		} else {
			emitErrs = append(emitErrs, fmt.Errorf(
				"entity with name '%s' was not registered in the backend, err '%v'",
				unregisteredEntitiesWithWait.entities[i].Entity.Name, unregisteredEntitiesWithWait.entities[i].Err))
		}
	}

	if len(entitiesToReRegister) == 0 {
		// TODO error handling
		elog.Error(composeEmitError(emitErrs, len(integrationData.DataSets)).Error())
		return
	}

	registeredEntities, unregisteredEntitiesWithWait = e.RegisterEntities(entitiesToReRegister)

	for entityName, entityID := range registeredEntities {
		processEntityDataset(datasetsByEntityName[entityName], entityID)
	}

	if len(unregisteredEntitiesWithWait.entities) == 0 {
		// TODO error handling
		elog.Error(composeEmitError(emitErrs, len(integrationData.DataSets)).Error())
		return
	}

	for i := range unregisteredEntitiesWithWait.entities {
		emitErrs = append(emitErrs, fmt.Errorf(
			"entity with name '%s' was not registered in the backend, err '%v'",
			unregisteredEntitiesWithWait.entities[i].Entity.Name, unregisteredEntitiesWithWait.entities[i].Err))
	}

	// TODO error handling
	elog.Error(composeEmitError(emitErrs, len(integrationData.DataSets)).Error())
	return
}

func (e *emitter) RegisterEntities(entities []protocol.Entity) (registeredEntitiesNameToID, unregisteredEntityListWithWait) {
	// Bulk update them (after checking our datastore if they exist)
	// add entity ID to metric annotations
	return e.idProvider.ResolveEntities(entities)
}

func emitInventory(
	emitter agent.PluginEmitter,
	metadata integration.Definition,
	integrationMetadata protocol.IntegrationMetadata,
	entityID entity.ID,
	dataSet protocol.Dataset,
	labels map[string]string) {
	logEntry := elog.WithField("action", "EmitV4DataSet")

	integrationUser := metadata.ExecutorConfig.User

	if len(dataSet.Inventory) > 0 {
		inventoryDataSet := legacy.BuildInventoryDataSet(
			logEntry, dataSet.Inventory, labels, integrationUser, integrationMetadata.Name,
			dataSet.Entity.Name)
		entityKey := entity.Key(dataSet.Entity.Name)
		emitter.EmitInventory(inventoryDataSet, entity.New(entityKey, entityID))
	}
}

func emitEvent(
	emitter agent.PluginEmitter,
	metadata integration.Definition,
	dataSet protocol.Dataset,
	labels map[string]string) {

	integrationUser := metadata.ExecutorConfig.User
	for _, event := range dataSet.Events {
		normalizedEvent := legacy.
			NormalizeEvent(elog, event, labels, integrationUser, dataSet.Entity.Name)
		if normalizedEvent != nil {
			emitter.EmitEvent(normalizedEvent, entity.Key(dataSet.Entity.Name))
		}
	}
}

// Replace entity name by applying entity rewrites and replacing loopback
func replaceEntityName(entity protocol.Entity, entityRewrite []data.EntityRewrite, agentShortName string) {
	newName := legacy.ApplyEntityRewrite(entity.Name, entityRewrite)
	newName = http.ReplaceLocalhost(newName, agentShortName)
	entity.Name = newName
}

// ParsePayloadV4 parses a string containing a JSON payload with the format of our
// SDK for v4 protocol which uses dimensional metrics.
func ParsePayloadV4(raw []byte, ffManager feature_flags.Retriever) (dataV4 protocol.DataV4, err error) {
	if len(raw) == 0 {
		err = NoContentToParseErr
		return
	}

	if enabled, ok := ffManager.GetFeatureFlag(handler.FlagProtocolV4); !ok || !enabled {
		err = ProtocolV4NotEnabledErr
		return
	}

	err = json.Unmarshal(raw, &dataV4)
	return
}

// Returns a composed error which describes all the errors found during the emit process of each data set
func composeEmitError(emitErrs []error, dataSetLenght int) error {
	if len(emitErrs) == 0 {
		return nil
	}

	composedError := fmt.Sprintf("%d out of %d datasets could not be emitted. Reasons: ", len(emitErrs), dataSetLenght)
	messages := map[string]struct{}{}

	for _, err := range emitErrs {
		msg := err.Error()
		if _, ok := messages[msg]; !ok { // avoid logging repeated error messages
			messages[msg] = struct{}{}
			composedError += msg + ","
		}
	}
	return errors.New(composedError[:len(composedError)-1])
}<|MERGE_RESOLUTION|>--- conflicted
+++ resolved
@@ -47,17 +47,13 @@
 		metadata integration.Definition,
 		extraLabels data.Map,
 		entityRewrite []data.EntityRewrite,
-<<<<<<< HEAD
 		integrationData protocol.DataV4)
-=======
-		integrationJSON []byte) error
 
 	SendWithoutRegister(
 		metadata integration.Definition,
 		extraLabels data.Map,
 		entityRewrite []data.EntityRewrite,
-		integrationJSON []byte) error
->>>>>>> 44841685
+		integrationData protocol.DataV4)
 }
 
 func NewEmitter(
