// Copyright 2020 New Relic Corporation. All rights reserved.
// SPDX-License-Identifier: Apache-2.0
package dm

import (
	"net/http"
	"time"

	"github.com/newrelic/infrastructure-agent/internal/agent/id"

	telemetry "github.com/newrelic/infrastructure-agent/pkg/backend/telemetryapi"
	"github.com/newrelic/infrastructure-agent/pkg/integrations/v4/dm/cumulative"
	"github.com/newrelic/infrastructure-agent/pkg/integrations/v4/dm/rate"
	"github.com/newrelic/infrastructure-agent/pkg/integrations/v4/protocol"
	"github.com/newrelic/infrastructure-agent/pkg/log"
)

var logger = log.WithComponent("DimensionalMetricsSender")

type MetricsSender interface {
	SendMetrics(metrics []protocol.Metric)
	SendMetricsWithCommonAttributes(commonAttributes protocol.Common, metrics []protocol.Metric) error
}

type MetricsSenderConfig struct {
	Fedramp             bool
	LicenseKey          string
	MetricApiURL        string
	SubmissionPeriod    time.Duration
	MaxEntitiesPerReq   int
	MaxEntitiesPerBatch int
}

<<<<<<< HEAD
func NewConfig(url string, licenseKey string, submissionPeriod time.Duration, maxEntitiesPerReq int, maxEntitiesPerBatch int) MetricsSenderConfig {
=======
func NewConfig(url string, fedramp bool, licenseKey string, submissionPeriod time.Duration, maxEntitiesPerReq int, maxEntitiesPerBatch int) MetricsSenderConfig {
>>>>>>> 26373c24
	return MetricsSenderConfig{
		Fedramp:             fedramp,
		LicenseKey:          licenseKey,
		MetricApiURL:        url,
		SubmissionPeriod:    submissionPeriod,
		MaxEntitiesPerReq:   maxEntitiesPerReq,
		MaxEntitiesPerBatch: maxEntitiesPerBatch,
	}
}

// NewDMSender creates a Dimensional Metrics sender.
func NewDMSender(config MetricsSenderConfig, transport http.RoundTripper, idProvide id.Provide) (s MetricsSender, err error) {
	harvester, err := newTelemetryHarverster(config, transport, idProvide)
	s = &sender{
		harvester: harvester,
		calculator: Calculator{
			rate:  rate.NewCalculator(),
			delta: cumulative.NewDeltaCalculator(),
		},
	}
	return
}

type sender struct {
	harvester  metricHarvester
	calculator Calculator
}

type Calculator struct {
	delta deltaCalculator
	rate  rate.Calculator
}

type deltaCalculator interface {
	//GetCumulativeCount creates a count metric from the difference between the values and
	//timestamps of multiple calls.  If this is the first time the name/attributes
	//combination has been seen then the `valid` return value will be false.
	CountMetric(
		name string,
		attributes map[string]interface{},
		val float64,
		now time.Time) (count telemetry.Count, valid bool)
}

type metricHarvester interface {
	RecordMetric(m telemetry.Metric)
	RecordInfraMetrics(commonAttribute telemetry.Attributes, metrics []telemetry.Metric) error
}

// Deprecated: Use SendMetricsWithCommonAttributes
func (s *sender) SendMetrics(metrics []protocol.Metric) {
	for _, metric := range metrics {

		var c Conversion

		switch metric.Type {
		case "gauge":
			c = Conversion{toTelemetry: Gauge{}}
		case "count":
			c = Conversion{toTelemetry: Count{}}
		case "summary":
			c = Conversion{toTelemetry: Summary{}}
		case "rate":
			c = Conversion{toTelemetry: Gauge{calculate: &Rate{get: s.calculator.rate.GetRate}}}
		case "cumulative-rate":
			c = Conversion{toTelemetry: Gauge{calculate: &Rate{get: s.calculator.rate.GetCumulativeRate}}}
		case "cumulative-count":
			c = Conversion{toTelemetry: Count{calculate: &Cumulative{get: s.calculator.delta.CountMetric}}}
		case "prometheus-summary":
			c = Conversion{toMultipleTelemetry: PrometheusSummary{calculate: &Cumulative{get: s.calculator.delta.CountMetric}}}
		case "prometheus-histogram":
			c = Conversion{toMultipleTelemetry: PrometheusHistogram{calculate: &Cumulative{get: s.calculator.delta.CountMetric}}}
		default:
			logger.WithField("name", metric.Name).WithField("metric-type", metric.Name).Warn("received an unknown metric type")
			continue
		}

		recMetric, err := c.convert(metric)

		if err != nil {
			if err != errNoCalculation {
				logger.WithField("name", metric.Name).WithField("metric-type", metric.Type).WithError(err).Error("received a metric with invalid value")
			}
			continue
		}

		for _, m := range recMetric {
			s.harvester.RecordMetric(m)
		}
	}
}

func (s *sender) SendMetricsWithCommonAttributes(commonAttributes protocol.Common, metrics []protocol.Metric) error {
	dMetrics := s.convertMetrics(metrics)
	if len(dMetrics) > 0 {
		return s.harvester.RecordInfraMetrics(commonAttributes.Attributes, dMetrics)
	}
	return nil
}

func (s *sender) convertMetrics(metrics []protocol.Metric) []telemetry.Metric {
	var dMetrics []telemetry.Metric

	for _, metric := range metrics {

		var c Conversion

		switch metric.Type {
		case "gauge":
			c = Conversion{toTelemetry: Gauge{}}
		case "count":
			c = Conversion{toTelemetry: Count{}}
		case "summary":
			c = Conversion{toTelemetry: Summary{}}
		case "rate":
			c = Conversion{toTelemetry: Gauge{calculate: &Rate{get: s.calculator.rate.GetRate}}}
		case "cumulative-rate":
			c = Conversion{toTelemetry: Gauge{calculate: &Rate{get: s.calculator.rate.GetCumulativeRate}}}
		case "cumulative-count":
			c = Conversion{toTelemetry: Count{calculate: &Cumulative{get: s.calculator.delta.CountMetric}}}
		case "prometheus-summary":
			c = Conversion{toMultipleTelemetry: PrometheusSummary{calculate: &Cumulative{get: s.calculator.delta.CountMetric}}}
		case "prometheus-histogram":
			c = Conversion{toMultipleTelemetry: PrometheusHistogram{calculate: &Cumulative{get: s.calculator.delta.CountMetric}}}
		default:
			logger.WithField("name", metric.Name).WithField("metric-type", metric.Name).Warn("received an unknown metric type")
			continue
		}

		recMetrics, err := c.convert(metric)

		if err != nil {
			if err != errNoCalculation {
				// TODO: Return error or not?
				logger.WithField("name", metric.Name).WithField("metric-type", metric.Type).WithError(err).Error("received a metric with invalid value")
			}
			continue
		}
		dMetrics = append(dMetrics, recMetrics...)
	}
	return dMetrics
}<|MERGE_RESOLUTION|>--- conflicted
+++ resolved
@@ -31,11 +31,7 @@
 	MaxEntitiesPerBatch int
 }
 
-<<<<<<< HEAD
-func NewConfig(url string, licenseKey string, submissionPeriod time.Duration, maxEntitiesPerReq int, maxEntitiesPerBatch int) MetricsSenderConfig {
-=======
 func NewConfig(url string, fedramp bool, licenseKey string, submissionPeriod time.Duration, maxEntitiesPerReq int, maxEntitiesPerBatch int) MetricsSenderConfig {
->>>>>>> 26373c24
 	return MetricsSenderConfig{
 		Fedramp:             fedramp,
 		LicenseKey:          licenseKey,
