--- conflicted
+++ resolved
@@ -105,10 +105,6 @@
 			timedOut = true
 		}
 		if _, ok := err.(*url.Error); ok {
-<<<<<<< HEAD
-			// not returning error as this might be a temporal connectivity issue
-=======
->>>>>>> 26373c24
 			l.WithError(err).
 				WithField("userAgent", userAgent).
 				WithField("timeout", timeout).
