--- conflicted
+++ resolved
@@ -33,18 +33,12 @@
 
 const (
 	// TracesFieldName can be used as a field in the structured log.
-<<<<<<< HEAD
 	TracesFieldName      = "traces"
 	TracesFieldComponent = "component"
 	SupervisorTrace      = "supervisor"
 	HttpTracer           = "HttpTracer"
 	FeatureTrace         = "feature"
-=======
-	TracesFieldName = "traces"
-	SupervisorTrace = "supervisor"
-	FeatureTrace    = "feature"
-	ProcessTrace    = "process"
->>>>>>> 6f3caa22
+	ProcessTrace         = "process"
 
 	// LogFilterWildcard will match everything.
 	LogFilterWildcard = "*"
@@ -806,8 +800,8 @@
 	// LoggingRetryLimit determines the value of the Retry_Limit for the New Relic fluent-bit output plugin.
 	// https://github.com/newrelic/newrelic-fluent-bit-output/blob/7cbb4393aa36e48bad783231182f707037ebf217/README.md#retry-logic
 	// Default: "5"
-	// Public: Yes
-	LoggingRetryLimit string `yaml:"logging_retry_limit" envconfig:"logging_retry_limit" public:"true"`
+	// Public: No
+	LoggingRetryLimit string `yaml:"logging_retry_limit" envconfig:"logging_retry_limit" public:"false"`
 
 	// FluentBitExePath is the location from where the agent can execute fluent-bit.
 	// Default (Linux): /opt/td-agent-bit/bin/td-agent-bit
@@ -1187,7 +1181,7 @@
 	}
 
 	// Exclude by default supervisor and feature traces.
-	lc.ExcludeFilters[TracesFieldName] = append(lc.ExcludeFilters[TracesFieldName], SupervisorTrace, FeatureTrace, ProcessTrace)
+	lc.ExcludeFilters[TracesFieldName] = append(lc.ExcludeFilters[TracesFieldName], SupervisorTrace, FeatureTrace)
 }
 
 // HasIncludeFilter returns true if key-value pair are included in the filtering configuration.
