// Copyright 2020 New Relic Corporation. All rights reserved.
// SPDX-License-Identifier: Apache-2.0
// Contains all the bits and pieces we need to parse and manage
// the external configuration
package config

import (
	"compress/gzip"
	"encoding/json"
	"errors"
	"fmt"
	"gopkg.in/yaml.v2"
	"math/rand"
	"os"
	"path/filepath"
	"reflect"
	"runtime"
	"strings"
	"sync"
	"time"

	"github.com/newrelic/infrastructure-agent/pkg/license"
	"github.com/sirupsen/logrus"

	config_loader "github.com/newrelic/infrastructure-agent/pkg/config/loader"
	"github.com/newrelic/infrastructure-agent/pkg/disk"
	"github.com/newrelic/infrastructure-agent/pkg/helpers"
	"github.com/newrelic/infrastructure-agent/pkg/log"
)

// AgentMode agent user run modes, possible values are: root, privileged or unprivileged
type AgentMode string

const (
	envPrefix           = "nria"
	ModeUnknown         = AgentMode("")
	ModeRoot            = AgentMode("root")
	ModePrivileged      = AgentMode("privileged")
	ModeUnprivileged    = AgentMode("unprivileged")
	NonVerboseLogging   = 0
	VerboseLogging      = 1
	SmartVerboseLogging = 2
	TroubleshootLogging = 3
)

type CustomAttributeMap map[string]interface{}

var clog = log.WithComponent("Configuration")

// Configuration type to Map include_matching_metrics setting env var
type IncludeMetricsMap map[string][]string

//
// IMPORTANT NOTE: If you add new config fields, consider checking the ignore list in
// the plugins/agent_config.go plugin to not send undesired fields as inventory
//
// Configuration structs
// Use the 'public' annotation to specify the visibility of the config option: false/obfuscate [default: true]
type Config struct {
	// License specifies the license key for your New Relic account. The agent uses this key to associate your server's
	// metrics with your New Relic account. This setting is created as part of the standard installation process.
	// Default: ""
	// Public: Yes
	License string `yaml:"license_key" envconfig:"license_key" public:"obfuscate"`

	// Staging is staging environment.
	// Default: false
	// Public: No
	Staging bool `yaml:"staging" envconfig:"staging" public:"false"`

	// CollectorURL is the base URL for the metrics and inventory ingest endpoints. See metrics and inventory
	// ingest endpoint configuration option.
	// Default: https://infra-api.newrelic.com
	// Public: No
	CollectorURL string `yaml:"collector_url" envconfig:"collector_url" public:"false"`

	// IdentityURL defines the base URL for the identity connect.
	// Default: https://infra-api.newrelic.com
	// Public: No
	IdentityURL string `yaml:"identity_url" envconfig:"identity_url" public:"false"`

	// MetricURL defines the url for the dimensional metric ingest endpoint
	// Default: https://metric-api.newrelic.com
	// Public: No
	MetricURL string `yaml:"metric_url" envconfig:"metric_url" public:"false"`

	// CommandChannelURL defines the base URL for the command channel.
	// Default: https://infrastructure-command-api.newrelic.com
	// Public: No
	CommandChannelURL string `yaml:"command_channel_url" envconfig:"command_channel_url" public:"false"`

	// CommandChannelEndpoint is the suffix path for the command channel endpoint. The base URL is defined in the
	// config option as CommandChannelURL
	// Default: /agent_commands/v1/commands
	// Public: No
	CommandChannelEndpoint string `yaml:"command_channel_endpoint" envconfig:"command_channel_endpoint" public:"false"`

	// CommandChannelIntervalSec defines the polling interval for the command channel in seconds.
	// Default: https://infra-api.newrelic.com
	// Public: No
	CommandChannelIntervalSec int `yaml:"command_channel_interval_sec" envconfig:"command_channel_interval_sec" public:"false"`

	// IgnoreSystemProxy makes `HTTPS_PROXY` and `HTTP_PROXY` environment variables to be ignored, in case the Agent
	// requires to not using an existing system proxy, and connect directly to the New Relic metrics collector.
	// Default: False
	// Public: Yes
	IgnoreSystemProxy bool `yaml:"ignore_system_proxy" envconfig:"ignore_system_proxy"`

	// Proxy defines a proxy to communicate with New Relic. If so, set the proxy URL in the form
	// https://user:password@hostname:port. Can be HTTP or HTTPS.
	// Default: ""
	// Public: Yes
	Proxy string `yaml:"proxy" envconfig:"proxy"`

	// ProxyValidateCerts If set to true, when the proxy is configured to use an HTTPS connection, it will only work
	// when the HTTPS proxy has certificates from a valid Certificate Authority, or when the ca_bundle_file or
	// ca_bundle_dir configuration properties contain the HTTPS proxy certificates.
	// Default: False
	// Public: Yes
	ProxyValidateCerts bool `yaml:"proxy_validate_certificates" envconfig:"proxy_validate_certificates"`

	// ProxyConfigPlugin sends the following proxy configuration information as inventory:
	// `HTTPS_PROXY`
	// `HTTP_PROXY`
	// `proxy`
	// `ca_bundle_dir`
	// `ca_bundle_file`
	// `ignore_system_proxy`
	// `proxy_validate_certificates`
	// Default: True
	// Public: Yes
	ProxyConfigPlugin bool `yaml:"proxy_config_plugin" envconfig:"proxy_config_plugin"`

	// IgnoreReclaimable When true, the formulation of the host virtual memory considers SReclaimable as available
	// memory; otherwise SReclaimable will be considered part of the used memory.
	// Default: False
	// Public: Yes
	IgnoreReclaimable bool `yaml:"ignore_reclaimable" envconfig:"ignore_reclaimable"`

	// DisplayName overrides the auto-generated hostname for reporting. This is useful when you have multiple hosts
	// with the same name, since Infrastructure uses the hostname as the unique identifier for each host.
	// Keep in mind this value is also used for the loopback address replacement on entity names.
	// To be sure to understand how this entity name resolution works check the following link:
	// https://docs.newrelic.com/docs/integrations/integrations-sdk/file-specifications/integration-executable-file-specifications#h2-loopback-address-replacement-on-entity-namesç
	// Default: ""
	// Public: Yes
	DisplayName string `yaml:"display_name" envconfig:"display_name"`

	// DisableInventorySplit By default the agent splits the inventory data into small groups bounded by the value of
	// the config option MaxInventorySize; if this option is set to true, the inventory won't be splitted and the agent
	// will try to send it all in a single request.
	// Default: False
	// Public: No
	DisableInventorySplit bool `yaml:"disable_inventory_split" envconfig:"disable_inventory_split" public:"false"`

	// DnsHostnameResolution When true, the full hostname is resolved by performing a reverse lookup of the hosts
	// address; otherwise, it will be retrieved with the hostname command on Linux, and from the TCP/IP parameters of
	// the registry on Windows.
	// Default: True
	// Public: Yes
	DnsHostnameResolution bool `yaml:"dns_hostname_resolution" envconfig:"dns_hostname_resolution"`

	// DockerApiVersion specifies the Docker API Version to use for the Docker client.
	// Default: 1.24
	// Public: Yes
	DockerApiVersion string `yaml:"docker_api_version" envconfig:"docker_api_version"`

	// CustomAttributes is a list of custom attributes to annotate the data from this agent instance. Separate keys and
	// values with colons :, as in KEY: VALUE, and separate each key-value pair with a line break. Keys can be any
	// valid YAML except slashes /. Values can be any YAML string, including spaces.
	// Default: Empty
	// Public: Yes
	CustomAttributes CustomAttributeMap `yaml:"custom_attributes" envconfig:"custom_attributes"`

	// Verbose When verbose is set to 0, verbose logging is off, but the agent still creates logs. Set this to 1 to
	// create verbose logs to use in troubleshooting the agent. You can set this to 2 to use Smart Verbose Logs
	// Default: 0
	// Public: Yes
	Verbose int `yaml:"verbose" envconfig:"verbose"`

	// The number of entries that will be cached in memory before being flushed (if an error has not been logged
	// beforehand).
	// Default: 1000
	// Public: Yes
	SmartVerboseModeEntryLimit int `yaml:"smart_verbose_mode_entry_limit" envconfig:"smart_verbose_mode_entry_limit"`

	// CPUProfile takes the path of a file that will be created and used to store profiling samples related to the CPU
	// usage of the agent in pprof format.
	// Default: ""
	// Public: No
	CPUProfile string `yaml:"cpu_profile" envconfig:"cpu_profile" public:"false"`

	// MemProfile takes the path of a file that will be created and used to store profiling samples related to memory consumption
	// usage of the agent in pprof format.
	// Default: ""
	// Public: No
	MemProfile string `yaml:"mem_profile" envconfig:"mem_profile" public:"false"`

	// WebProfile enables pprof profiler serving data via HTTP API
	// Default: false
	// Public: No
	WebProfile bool `yaml:"web_profile" envconfig:"web_profile" public:"false"`

	// StripCommandLine When true, the agent removes the command arguments from the 'commandLine' attribute of the
	// ProcessSample. This is a security measure to prevent leaking sensitive information.
	// Default: True
	// Public: Yes
	StripCommandLine bool `yaml:"strip_command_line" envconfig:"strip_command_line"`

	// OverrideHostname When set, this is the value that will be reported for the full hostname; otherwise,
	// the agent will perform the normal lookup behavior.
	// Default: ""
	// Public: Yes
	OverrideHostname string `yaml:"override_hostname" envconfig:"override_hostname"`

	// OverrideHostnameShort When set, this is the value that will be reported for the hostname; otherwise,
	// the agent will perform the normal lookup behavior.
	// Default: ""
	// Public: Yes
	OverrideHostnameShort string `yaml:"override_hostname_short" envconfig:"override_hostname_short"`

	// OverrideHostProc When set, this will change the base directory used when constructing paths for location
	// inside /proc/. This allows us to mock the filesystem in order to make tests.
	// Default: ""
	// Public: No
	OverrideHostProc string `yaml:"override_host_proc" envconfig:"override_host_proc" public:"false"`

	// OverrideHostSys When set, this will change the base directory used when constructing paths for location
	// inside /sys/. This allows us to mock filesystem in order to make tests.
	// Default: ""
	// Public: No
	OverrideHostSys string `yaml:"override_host_sys" envconfig:"override_host_sys" public:"false"`

	// OverrideHostEtc When set, this will change the base directory used when constructing paths for location
	// inside /etc/. This allows us to mock the filesystem in order to make tests.
	// Default: ""
	// Public: No
	OverrideHostEtc string `yaml:"override_host_etc" envconfig:"override_host_etc" public:"false"`

	// OverrideHostRoot When set, this will be use as a prefix when constructing paths for location inside the
	// /proc /sys and /etc directory. This allows us to mock the filesystem in order to make tests.
	// This config parameter is also used when building the Containerized Agent so it can read data from the
	// underlying host.
	// Setting this to '/my-root' it will make the agent construct paths like '/my-root/etc/my-file' when constructing
	// a path to the file 'my-file' stored in '/etc'. This allows us to mock filesystem in order to make tests.
	// Default: ""
	// Public: No
	OverrideHostRoot string `yaml:"overide_host_root" envconfig:"override_host_root" public:"false"`

	// IsContainerized identifies that the agent is running inside a container. This value is set through the
	// environment variable from the containerized agent Dockerfile at build time.
	// Default: False
	// Public: No
	IsContainerized bool `yaml:"is_containerized" envconfig:"is_containerized" public:"false"`

	// IsForwardOnly enables the forwarding mode, in this mode the agent doesn't activate any of its plugins or
	// samplers, and just forwards data from the integrations.
	// Default: False
	// Public: No
	IsForwardOnly bool `yaml:"is_forward_only" envconfig:"is_forward_only" public:"false"`

	// IsSecureForwardOnly has the same behaviour as `IsForwardOnly` but with some inventory data and a heartbeat
	// Default: False
	// Public: No
	IsSecureForwardOnly bool `yaml:"is_secure_forward_only" envconfig:"is_secure_forward_only" public:"false"`

	// K8sIntegration enables the K8sIntegrationSample, this sample returns the names of the integrations that
	// the agent has configured.
	// Default: False
	// Public: No
	K8sIntegration bool `yaml:"k8s_integration" envconfig:"k8s_integration" public:"false"`

	// AgentDir is the directory where the agent stores files like cache, inventory, integrations, etc.
	// Default (Linux): /var/db/newrelic-infra
	// Default (Windows): C:\Program Files\NewRelic\newrelic-infra
	// Public: Yes
	AgentDir string `yaml:"agent_dir" envconfig:"agent_dir"`

	// ConfigDir is the main directory where the agent stores configs.
	// Default (Linux): /etc/newrelic-infra
	// Default (Windows): C:\Program Files\NewRelic\newrelic-infra
	// Public: Yes
	ConfigDir string `yaml:"config_dir" envconfig:"config_dir"`

	// Limits any length of the string metrics to 4095 characters.
	// Default: true
	// Public: yes
	TruncTextValues bool `yaml:"trunc_text_values" envconfig:"trunc_text_values"`

	// Change the log format. Current supported formats: json, common.
	// Default: text
	// Public: Yes
	LogFormat string `yaml:"log_format" envconfig:"log_format"`

	// LogFile defines the file path for the logs.
	// The agent standard installation creates a default log directory and it sets this filepath value in the
	// log_file configuration option for you.
	// Default (Linux): /var/log/newrelic-infra/newrelic-infra.log
	// Default (Windows): C:\Program Files\New Relic\newrelic-infra\newrelic-infra.log
	// Public: Yes
	LogFile string `yaml:"log_file" envconfig:"log_file"`

	// PidFile contains the location on Linux where the pid file of the agent process is created. It is used at startup
	// to ensure that no other instances of the agent are running.
	// Default: /var/run/newrelic-infra/newrelic-infra.pid
	// Public: Yes
	PidFile string `yaml:"pid_file" envconfig:"pid_file" os:"linux"`

	// MaxInventorySize sets the maximum size allowed for inventory data. If a plugin's inventory data exceeds this
	// value it will be dropped. Inventory deltas will be grouped in batches bounded by this value before being sent
	// to the NewRelic platform.
	// Default: 1000000 (1MB)
	// Public: No
	MaxInventorySize int `yaml:"max_inventory_size" envconfig:"max_inventory_size" public:"false"`

	// MaxProcs specifies the number of logical processors available to the agent. Increasing this value can help to
	// distribute the load between different cores. Default value is 1. If value is set to -1 then it will try to read
	// the environment variable GOMAXPROCS. If that variable is not set then the default value will be the total
	// number of cores available in the host.
	// Default: 1
	// Public: Yes
	MaxProcs int `yaml:"max_procs" envconfig:"max_procs"`

	// MetricsSystemSampleRate Sample rate of System Samples in seconds. Minimum value is 5. If value is -1 then
	// the sampler is disabled.
	// Default: 5
	// Public: Yes
	MetricsSystemSampleRate int `yaml:"metrics_system_sample_rate" envconfig:"metrics_system_sample_rate"`

	// MetricsStorageSampleRate Sample rate of Storage Samples in seconds. Minimum value is 5. If value is -1 then
	// the sampler is disabled.
	// Default: 5
	// Public: Yes
	MetricsStorageSampleRate int `yaml:"metrics_storage_sample_rate" envconfig:"metrics_storage_sample_rate"`

	// MetricsNetworkSampleRate Sample rate of Network Samples in seconds. Minimum value is 10. If value is -1 then
	// the sampler is disabled.
	// Default: 5
	// Public: Yes
	MetricsNetworkSampleRate int `yaml:"metrics_network_sample_rate" envconfig:"metrics_network_sample_rate"`

	// MetricsProcessSampleRate Sample rate of System Samples in seconds. Minimum value is 20. If value is -1 then
	// the sampler is disabled.
	// Default: 20
	// Public: Yes
	MetricsProcessSampleRate int `yaml:"metrics_process_sample_rate" envconfig:"metrics_process_sample_rate"`

	// HeartBeatSampleRate Interval in seconds for sending the HeartBeatSample.
	// Default: False
	// Public: No
	HeartBeatSampleRate int `yaml:"heart_beat_sample_rate" envconfig:"heart_beat_sample_rate" public:"false"`

	// DMSubmissionPeriod interval in seconds for triggering dimensional metrics submissions.
	// Default: False
	// Public: No
	DMSubmissionPeriod int `yaml:"dm_submission_period" envconfig:"dm_submission_period" public:"false"`

	// CustomSupportedFileSystems List of filesystems types the agent supports. This value should be a subset of the
	// default list, items that are not in the default list will be discarded.
	// Default: Empty
	// Public: Yes
	CustomSupportedFileSystems []string `yaml:"custom_supported_file_systems" envconfig:"custom_supported_filesystems"`

	// FileDevicesBlacklist List of storage devices to be ignored by the agent when gathering StorageSamples.
	// Default: Empty
	// Public: No
	// Deprecated: use FileDevicesIgnored instead.
	FileDevicesBlacklist []string `yaml:"file_devices_blacklist" envconfig:"file_devices_blacklist"`

	// FileDevicesIgnored List of storage devices to be ignored by the agent when gathering StorageSamples.
	// Default: Empty
	// Public: Yes
	FileDevicesIgnored []string `yaml:"file_devices_ignored" envconfig:"file_devices_ignored"`

	// NetworkInterfaceFilters You can use the network interface filters configuration to hide unused or uninteresting
	// network interfaces from the Infrastructure agent. This helps reduce resource usage, work, and noise in your data.
	// Default: Empty
	// Public: Yes
	NetworkInterfaceFilters map[string][]string `yaml:"network_interface_filters" envconfig:"network_interface_filters"`

	// IpData When true, IP addresses and MAC addresses will be fetched and added to the agent's connect fingerprint.
	// Default: True
	// Public: No
	IpData bool `yaml:"ip_data" envconfig:"ip_data" public:"false"`

	// CABundleFile If your https_proxy option references to a proxy with self-signed certificates, this option allows
	// you specify your proxy certificate file.
	// Default: ""
	// Public: Yes
	CABundleFile string `yaml:"ca_bundle_file" envconfig:"ca_bundle_file"`

	// CABundleDir If your https_proxy option references to a proxy with self-signed certificates, this option allows
	// you specify the directory where the proxy certificate is available.
	// The certificates in the directory must end with the .pem extension.
	// Default: ""
	// Public: Yes
	CABundleDir string `yaml:"ca_bundle_dir" envconfig:"ca_bundle_dir"`

	// SupervisorRpcSocket Location of the supervisor (http://supervisord.org/) socket.
	// Default: /var/run/supervisor.sock
	// Public: Yes
	SupervisorRpcSocket string `yaml:"supervisor_rpc_sock" envconfig:"supervisor_rpc_sock"`

	// SupervisorRefreshSec Sampling period / interval in seconds for Supervisor plugin
	// set as value -1 for disabling it, otherwise 10 is the minimum value
	// Default: 15
	// Public: Yes
	SupervisorRefreshSec int64 `yaml:"supervisor_interval_sec" envconfig:"supervisor_interval_sec"`

	// RpmRefreshSec Sampling period / interval in seconds for Rpm plugin. Set as value -1 for disabling it. 30 is
	// the minimum value. Only activated in root or privileged modes and on distros: RedHat, RedHat AWS and SUSE
	// Default: 30
	// Public: Yes
	RpmRefreshSec int64 `yaml:"rpm_interval_sec" envconfig:"rpm_interval_sec"`

	// DpkgRefreshSec Sampling period / interval in seconds for Dpkg plugin. Set as value -1 for disabling it.
	// 30 is the minimum value. Only activated in root or privileged modes and on debian based distros.
	// Default: 30
	// Public: Yes
	DpkgRefreshSec int64 `yaml:"dpkg_interval_sec" envconfig:"dpkg_interval_sec"`

	// DaemontoolsRefreshSec Sampling period / interval in seconds for Daemontools plugin. Set as value -1 for
	// disabling it. 10 is the minimum value
	// Default: 15
	// Public: Yes
	DaemontoolsRefreshSec int64 `yaml:"daemontools_interval_sec" envconfig:"daemontools_interval_sec"`

	// FacterIntervalSec Sampling period / interval in seconds for Facter plugin. Set as value -1 for disabling it,
	// otherwise 30 is the minimum value
	// Default: 30
	// Public: Yes
	FacterIntervalSec int64 `yaml:"facter_interval_sec" envconfig:"facter_interval_sec"`

	// FacterHomeDir sets the HOME environment variable for Facter (https://puppet.com/docs/facter). If unset,
	// it defaults to the current user's home directory.
	// Default: ""
	// Public: Yes
	FacterHomeDir string `yaml:"facter_home_dir" envconfig:"facter_home_dir"`

	// SelinuxIntervalSec Sampling period / interval in seconds for SELinux plugin. Set as value -1 for disabling it,
	// otherwise 30 is the minimum value. SELinux plugin is activated only in root mode.
	// This config option will be ignored if SelinuxEnableSemodule is set to false.
	// Default: 30
	// Public: Yes
	SelinuxIntervalSec int64 `yaml:"selinux_interval_sec" envconfig:"selinux_interval_sec"`

	// SelinuxEnableSemodule allows disabling `semodule -l`, which takes 100% CPU on some SELinux distributions
	// Default: True
	// Public: Yes
	SelinuxEnableSemodule bool `yaml:"selinux_enable_semodule" envconfig:"selinux_enable_semodule"`

	// SysctlFSNotify replaces previous Sysctl plugin using sample polling with FS-notify pub-sub mode.
	// Default: false
	// Public: Yes
	SysctlFSNotify bool `yaml:"sysctl_fs_notify" envconfig:"sysctl_fs_notify"`

	// SysctlIntervalSec Sampling period / interval in seconds for Sysctl plugin. Set as value -1 for disabling it.
	// 30 is the minimum value. This plugin can be activated only in root mode or privileged mode.
	// Default: 60
	// Public: Yes
	SysctlIntervalSec int64 `yaml:"sysctl_interval_sec" envconfig:"sysctl_interval_sec"`

	// SystemdIntervalSec Sampling period / interval in seconds for Systemd plugin. Set as value -1 for disabling it.
	// 10 is the minimum value.
	// Default: 30
	// Public: Yes
	SystemdIntervalSec int64 `yaml:"systemd_interval_sec" envconfig:"systemd_interval_sec"`

	// SysvInitIntervalSec Sampling period / interval in seconds for SysV plugin. Set as value -1 for disabling it.
	// 10 is the minimum value. This plugin can be activated only in root mode or privileged mode.
	// Default: 30
	// Public: Yes
	SysvInitIntervalSec int64 `yaml:"sysvinit_interval_sec" envconfig:"sysvinit_interval_sec"`

	// UpstartIntervalSec Sampling period / interval in seconds for Upstart plugin. Set as value -1 for disabling it.
	// 10 is the minimum value.
	// Default: 30
	// Public: Yes
	UpstartIntervalSec int64 `yaml:"upstart_interval_sec" envconfig:"upstart_interval_sec"`

	// NetworkInterfaceIntervalSec Sampling period / interval in seconds for NetworkInterface plugin. Set as value -1
	// for disabling it. 30 is the minimum value.
	// Default: 60
	// Public: Yes
	NetworkInterfaceIntervalSec int64 `yaml:"network_interface_interval_sec" envconfig:"network_interface_interval_sec"`

	// CloudSecurityGroupRefreshSec Sampling period / interval in seconds for CloudSecurityGroups plugin. Set as
	// value -1 for disabling it. 30 is the minimum value.
	// Default: 60
	// Public: Yes
	CloudSecurityGroupRefreshSec int64 `yaml:"cloud_security_group_refresh_sec" envconfig:"cloud_security_group_refresh_sec"`

	// KernelModulesRefreshSec Sampling period / interval in seconds for KernelModules plugin. Set as value -1
	// for disabling it. 10 is the minimum value.
	// Default: 10
	// Public: Yes
	KernelModulesRefreshSec int64 `yaml:"kernel_modules_refresh_sec" envconfig:"kernel_modules_refresh_sec"`

	// UsersRefreshSec Sampling period / interval in seconds for Users plugin. Set as value -1
	// for disabling it. 10 is the minimum value.
	// Default: 15
	// Public: Yes
	UsersRefreshSec int64 `yaml:"users_refresh_sec" envconfig:"users_refresh_sec"`

	// SshdConfigRefreshSec Sampling period / interval in seconds for Sshd plugin. Set as value -1
	// for disabling it. 10 is the minimum value.
	// Default: 15
	// Public: Yes
	SshdConfigRefreshSec int64 `yaml:"sshd_config_refresh_sec" envconfig:"sshd_config_refresh_sec"`

	// WindowsServicesRefreshSec Sampling period / interval in seconds for WindowsServices plugin. Set as value -1
	// for disabling it. 10 is the minimum value.
	// Default: 30
	// Public: Yes
	WindowsServicesRefreshSec int64 `yaml:"windows_services_refresh_sec" envconfig:"windows_services_refresh_sec" os:"windows"`

	// WindowsUpdatesRefreshSec Sampling period / interval in seconds for WindowsUpdates plugin. Set as value -1
	// for disabling it. 10 is the minimum value.
	// Default: 60
	// Public: Yes
	WindowsUpdatesRefreshSec int64 `yaml:"windows_updates_refresh_sec" envconfig:"windows_updates_refresh_sec" os:"windows"`

	// LogToStdout By default all logs are displayed in both standard output and a log file. If you want to disable
	// logs in the standard output you can set this configuration option to FALSE.
	// Default: True
	// Public: Yes
	LogToStdout bool `yaml:"log_to_stdout" envconfig:"log_to_stdout"`

	// ContainerMetadataCacheLimit Time duration, in seconds, before expiring the cached containers metadata and
	// having to fetch it again.
	// Default: 60
	// Public: Yes
	ContainerMetadataCacheLimit int `yaml:"container_cache_metadata_limit" envconfig:"container_cache_metadata_limit"`

	// PayloadCompressionLevel sets the gzip compression level of the payload of the requests that the agent sends to
	// the backend: e.g. samples/deltas connect step info
	// HuffmanOnly=-2
	// NoCompression=0
	// BestSpeed=1
	// intermediate levels 2-8
	// BestCompression=9
	// Default: 6
	// Public: Yes
	PayloadCompressionLevel int `yaml:"payload_compression_level" envconfig:"payload_compression_level"`

	// PartitionsTTL Time duration to expire the cached list of storage partitions.
	// Default: 60
	// Public: No
	PartitionsTTL string `yaml:"partitions_ttl" envconfig:"partitions_ttl" public:"false"`

	// StartupConnectionTimeout Time duration to wait before timing-out the request the agents makes at startup to
	// check the NewRelic platform availability.
	// Default: 10s
	// Public: Yes
	StartupConnectionTimeout string `yaml:"startup_connection_timeout" envconfig:"startup_connection_timeout"`

	// StartupConnectionRetries Number of times the agent will retry the request to check the NewRelic platform
	// availability on startup before throwing an error. When set to a negative value, the agent will keep checking
	// the connection until it succeeds.
	// Default: 6
	// Public: Yes
	StartupConnectionRetries int `yaml:"startup_connection_retries" envconfig:"startup_connection_retries"`

	// FingerprintUpdateFreqSec Defines the frequency in seconds for the agent to reconnect and update the current
	// fingerprint with its assigned entity ID for the connect.
	// Default: 60
	// Public: No
	FingerprintUpdateFreqSec int `yaml:"fingerprint_update_freq" envconfig:"fingerprint_update_freq" public:"false"`

	// ForceProtocolV2toV3 Agent enables loopback-address replacement on the entity name (and therefor key)
	// automatically for v3 integration protocol. If you are using v2 for the integration protocol and you want
	// to have this behaviour then you can enable the entityname_integrations_v2_update option.
	// Default: False
	// Public: Yes
	ForceProtocolV2toV3 bool `yaml:"entityname_integrations_v2_update"envconfig:"entityname_integrations_v2_update"`

	// DisableAllPlugins disables all the plugins except does that send data required by
	// the platform team. Can be overridden per plugin by setting the
	// `<Plugin>IntervalSec` config options to a value greater than
	// `FREQ_DISABLE_SAMPLING` and different than `FREQ_DEFAULT_SAMPLING`.
	// Default: False
	// Public: Yes
	DisableAllPlugins bool `yaml:"disable_all_plugins" envconfig:"disable_all_plugins"`

	// EventQueueDepth We use two queues to send the events to metrics digest: (event -> eventQueue -> batch ->
	// batchQueue -> HTTP post). This config option allow us to increase the eventQueue size before accumulate these
	// events in batches. Using this approach we minimize the impact of high-latency HTTP calls. If HTTP calls are
	// slow, we'll still be able to run the event queue receiver and accumulate a reasonable number of batches before
	// we fill up on batches as well.
	// Default: 1000
	// Public: No
	EventQueueDepth int `yaml:"event_queue_depth" envconfig:"event_queue_depth" public:"false"` // See event_sender.go

	// BatchQueueDepth We use two queues to send the events to metrics digest: (event -> eventQueue -> batch ->
	// batchQueue -> HTTP post). This config option allow us to increase the batchQueue size.
	// Default: 200
	// Public: No
	BatchQueueDepth int `yaml:"batch_queue_depth" envconfig:"batch_queue_depth" public:"false"` // See event_sender.go

	// InventoryQueueLen sets the inventory processing queue size. Zero value makes inventory processing synchronous (blocking call).
	// Default: 0
	// Public: Yes
	InventoryQueueLen int `yaml:"inventory_queue_len" envconfig:"inventory_queue_len" public:"true"`

	// EnableWinUpdatePlugin enables the windows updates plugin which retrieves the lists of hotfix that are installed
	// on the host.
	// Default: False
	// Public: Yes
	EnableWinUpdatePlugin bool `yaml:"enable_win_update_plugin" envconfig:"enable_win_update_plugin" os:"windows"`

	// CompactEnabled When enabled, the delta storage will be compacted after its storage directory surpasses a
	// certain threshold set by the CompactTreshold options.	Compaction works by removing the data of inactive plugins
	// and the archived deltas of the active plugins; archive deltas are deltas that have already been sent to the
	// NewRelic platform.
	// Default: True
	// Public: No
	CompactEnabled bool `yaml:"compaction_enabled" envconfig:"compaction_enabled" public:"false"`

	// CompactThreshold Size in bytes to use as threshold for executing the delta storage compaction when the
	// CompactEnabled config option is set to true.
	// Default: 20971520 (20 MB)
	// Public: No
	CompactThreshold uint64 `yaml:"compaction_threshold" envconfig:"compaction_threshold" public:"false"`

	// IgnoredInventoryPaths is not a configurable option. It maps the values from ignored_inventory config option
	// Default: Empty
	// Public: No
	IgnoredInventoryPaths []string `yaml:"ignored_inventory" envconfig:"ignored_inventory" public:"false"`

	// WhitelistProcessSample only collects process samples for processes we care about, this is a WINDOWS ONLY CONFIG
	// Default: Empty
	// Public: No
	// Deprecated: use AllowedListProcessSample instead.
	WhitelistProcessSample []string `yaml:"whitelist_process_sample" envconfig:"whitelist_process_sample" public:"false"`

	// AllowedListProcessSample only collects process samples for processes we care about, this is a WINDOWS ONLY CONFIG
	// Default: Empty
	// Public: No
	// Deprecated: use IncludeMatchingMetrics instead.
	AllowedListProcessSample []string `yaml:"allowed_list_process_sample" envconfig:"allowed_list_process_sample" public:"false"`

	// DisableWinSharedWMI uses shared WMI if possible, fixed leaks on Win10/Server 2016 and newer
	// Default: False
	// Public: No
	DisableWinSharedWMI bool `yaml:"disable_win_shared_wmi" envconfig:"disable_win_shared_wmi" public:"false"`

	// DisableZeroRSSFilter Set to true to turn off ProcessSample filtering of 0 RSS processes. May have performance impact.
	// Default: False
	// Public: No
	DisableZeroRSSFilter bool `yaml:"disable_zero_mem_process_filter" envconfig:"disable_zero_mem_process_filter" public:"false"`

	// EnableElevatedProcessPriv Set to true on Windows to activate SeDebugPrivilege use for Process Info
	// Default: False
	// Public: No
	EnableElevatedProcessPriv bool `yaml:"enable_elevated_process_priv" envconfig:"enable_elevated_process_priv" public:"false"`

	// OfflineTimeToReset If the cached inventory becomes older than this time (because e.g. the agent is offline),
	// it is reset
	// Default: 24h
	// Public: No
	OfflineTimeToReset string `yaml:"offline_time_to_reset" envconfig:"offline_time_to_reset" public:"false"`

	// Features enables features that could also be enabled via command-api FF.
	// Default: Empty
	// Public: No
	Features map[string]bool `yaml:"features" envconfig:"features" public:"false"`

	// FeatureTraces enables traces (verbose logs) for a given set of features, aimed to troubleshoot issues, available
	// features at trace/features.go
	// Default: Empty
	// Public: No
	FeatureTraces []string `yaml:"trace" envconfig:"trace" public:"false"`

	// RegisterConcurrency Amount of workers sending parallel requests for entity registration
	// Default: 4
	// Public: No
	RegisterConcurrency int `yaml:"register_concurrency" envconfig:"register_concurrency" public:"false"`

	// RegisterBatchSize Amount of remote entities per register request
	// Default: 100
	// Public: No
	RegisterBatchSize int `yaml:"register_batch" envconfig:"register_batch" public:"false"`

	// RegisterFrequencySecs Frequency for register request to be sent if batch size is not reached
	// Default: 15
	// Public: No
	RegisterFrequencySecs int `yaml:"register_freq_secs" envconfig:"register_freq_secs" public:"false"`

	// CustomPluginInstallationDir Specify a custom path to install integrations. The difference is that with this
	// allows to install integrations outside the agent_dir. It has the first priority when the agent is looking for
	// installed integrations.
	// Default: ""
	// Public: No
	CustomPluginInstallationDir string `yaml:"custom_plugin_installation_dir" envconfig:"custom_plugin_installation_dir" public:"false"`

	// PluginDir Directory containing integrations configuration files of the integrations. Each integration has his
	// own configuration file, named by default <integration_name>-config.yml, placed in a predefined location from
	// which the agent will load on initialization.
	// Default (Linux): /etc/newrelic-infra/integrations.d/
	// Default (Windows): C:\Program Files\New Relic\newrelic-infra\integrations.d
	// Public: Yes
	PluginDir string `yaml:"plugin_dir" envconfig:"plugin_dir"`

	// PassthroughEnvironment A list of environment variables that will be passed to all integrations. If an
	// integration already has an existing configuration option with the same name, then the environment variable
	// takes precedence.
	// Default: Empty
	// Public: Yes
	PassthroughEnvironment []string `yaml:"passthrough_environment" envconfig:"passthrough_environment"`

	// PluginConfigFiles This configuration parameter specify the agent to look for newrelic-infra-plugins.yml
	// Default: Empty
	// Public: No
	PluginConfigFiles []string `envconfig:"ignored" public:"false"`

	// PluginInstanceDirs Internal setting, no documentation
	// Default: Empty
	// Public: No
	PluginInstanceDirs []string `envconfig:"ignored" public:"false"`

	// LoggingConfigsDir folder containing configuration files for the log forwarder.
	// Default: /etc/newrelic-infra/logging.d
	// Public: Yes
	LoggingConfigsDir string `yaml:"logging_configs_dir "envconfig:"logging_configs_dir" public:"true"`

	// LoggingBinDir folder containing binaries for the log forwarder.
	// Default: /var/db/newrelic-infra/newrelic-integrations/logging/
	// Public: No
	LoggingBinDir string `yaml:"logging_bin_dir "envconfig:"logging_bin_dir" public:"false"`

	// FluentBitExePath is the location from where the agent can execute fluent-bit.
	// Default: /var/db/newrelic-infra/newrelic-integrations/logging/fluent-bit
	// Public: No
	FluentBitExePath string `yaml:"fluent_bit_exe_path "envconfig:"fluent_bit_exe_path" public:"false"`

	// FluentBitParsersPath is the location where the FluentBit parsers.conf file is placed. It is currently required
	// by the "syslog" input plugin, specifies several message parsers and comes out-of-the-box with FluentBit.
	// Default: /var/db/newrelic-infra/newrelic-integrations/logging/parsers.conf
	// Public: No
	FluentBitParsersPath string `yaml:"fluent_bit_parsers_path "envconfig:"fluent_bit_parsers_path" public:"false"`

	// FluentBitNRLibPath is the location from where fluent-bit can load the newrelic fluent-bit library.
	// Default: /var/db/newrelic-infra/newrelic-integrations/logging/out_newrelic.so
	// Public: No
	FluentBitNRLibPath string `yaml:"fluent_bit_nr_lib_path "envconfig:"fluent_bit_nr_lib_path" public:"false"`

	// HTTPServerEnabled By setting true this configuration parameter (used only by statsD integration)	the agent will
	// open an http port (by default, 8001) for receiving data from	New Relic statsD backend.
	// Default: False
	// Public: Yes
	HTTPServerEnabled bool `yaml:"http_server_enabled" envconfig:"http_server_enabled"`

	// HTTPServerHost By setting this value (used only by statsD integration) the agent will start listening on the
	// HTTPServerPort for receiving data from New Relic statsD backend.
	// Default: localhost
	// Public: Yes
	HTTPServerHost string `yaml:"http_server_host" envconfig:"http_server_host"`

	// HTTPServerPort Set the port for http server(used only by statsD integration) to receive data	from New Relic
	// statsD backend.
	// Default: 8001
	// Public: Yes
	HTTPServerPort int `yaml:"http_server_port" envconfig:"http_server_port"`

	// AppDataDir This option is only for Windows. It defines the path to store data in a different path than the
	// program files directory.
	// - %AppDir%/data: used for storing the delta data.
	// - %AppDir%/user_data: external directory for user-generated json files.
	// - %AppDir%/newrelic-infra.log: If log file config option is not defined, then we use this directory path
	// as default.
	// Default: env(ProgramData)\New Relic\newrelic-infra
	// Public: Yes
	AppDataDir string `yaml:"app_data_dir" envconfig:"app_data_dir" os:"windows"`

	// DisableCloudMetadata disables cloud metadata collection. If the agent is running	in a cloud instance, the Agent
	// will try to detect the cloud type and it will fetch metadata like: instanceID, instanceType,
	// cloudSource, hostType, etc.
	// Default: False
	// Public: Yes
	DisableCloudMetadata bool `yaml:"disable_cloud_metadata" envconfig:"disable_cloud_metadata"`

	// DisableCloudInstanceId is similar as DisableCloudMetadata, but DisableCloudInstanceId disables
	// cloud metadata collection only for host alias plugin
	// Default: False
	// Public: Yes
	DisableCloudInstanceId bool `yaml:"disable_cloud_instance_id" envconfig:"disable_cloud_instance_id"`

	// CloudMaxRetryCount If the agent is running in a cloud instance, the agent will try to detect the	cloud type and
	// it will fetch metadata like: instanceID, instanceType, cloudSource, hostType.
	// This configuration parameter sets the number of retries in case that cloud detection failed. If during the agent
	// initialization the cloud detection fails it will retry after waiting for  CloudRetryBackOffSec.
	// Default: 10
	// Public: Yes
	CloudMaxRetryCount int `yaml:"cloud_max_retry_count" envconfig:"cloud_max_retry_count"`

	// CloudRetryBackOffSec This configuration parameter set the number of seconds delay between the cloud detection
	// retries in case that cloud detection failed. If during the agent initialization the cloud detection fails	it
	// will retry for CloudMaxRetryCount times.
	// Default: 60
	// Public: Yes
	CloudRetryBackOffSec int `yaml:"cloud_retry_backoff_sec" envconfig:"cloud_retry_backoff_sec"`

<<<<<<< HEAD
	// RegisterMaxRetryBo This configuration parameter set the number of seconds delay between the
	// retries in case that entity registration fails.
	// Default: 60
	// Public: Yes
	RegisterMaxRetryBo int `yaml:"register_max_retry_backoff_sec" envconfig:"register_max_retry_backoff_sec"`
=======
	// RegisterMaxRetryBoSecs This configuration parameter set the number of seconds delay between the
	// retries in case that entity registration fails.
	// Default: 60
	// Public: Yes
	RegisterMaxRetryBoSecs int `yaml:"register_max_retry_backoff_sec" envconfig:"register_max_retry_backoff_sec"`
>>>>>>> 8c6ef8fb

	// CloudMetadataExpiryInSec If the agent is running in a cloud instance, the agent will try to detect the cloud
	// type and it will fetch metadata like: instanceID, instanceType, cloudSource, hostType. This configuration
	// parameter sets the interval of time on which the	metadata should be expired and re-fetched.
	// Default: 300
	// Public: Yes
	CloudMetadataExpiryInSec int `yaml:"cloud_metadata_expiry_sec" envconfig:"cloud_metadata_expiry_sec"`

	// CloudMetadataDisableKeepAlive If the agent is running in a cloud instance, the agent will try to detect the cloud
	// type and it will fetch metadata like: instanceID, instanceType, cloudSource, hostType. This configuration
	// parameter sets HTTP Connection header to close when querying the Cloud provider metadata.
	// Default: true
	// Public: Yes
	CloudMetadataDisableKeepAlive bool `yaml:"cloud_metadata_disable_keep_alive" envconfig:"cloud_metadata_disable_keep_alive"`

	// Debug This config option used to be used as the current Verbose config option. Since version 1.0.261 this
	// option config is deprecated and enabling it has no effect in the logging output
	// Default: False
	// Public: No
	Debug bool `yaml:"debug" envconfig:"debug" public:"false"`

	// RemoveEntitiesPeriod Defines the frequency to engage the process of deleting entities that haven't been reported
	// information during the frequency interval. Valid time units are: "s" (seconds), "m" (minutes), "h" (hour).
	// Default: 48h
	// Public: Yes
	RemoveEntitiesPeriod string `yaml:"remove_entities_period" envconfig:"remove_entities_period"`

	// MetricsIngestEndpoint is the path for metrics ingest endpoint. The base URL is defined in the config option
	// collector URL.
	// Default: /metrics
	// Public: No
	MetricsIngestEndpoint string `yaml:"metrics_ingest_endpoint" envconfig:"metrics_ingest_endpoint" public:"false"`

	// InventoryIngestEndpoint This is the path for inventory ingest endpoint. The base URL is defined in the config
	// option collector URL.
	// Default: /inventory
	// Public: No
	InventoryIngestEndpoint string `yaml:"inventory_ingest_endpoint" envconfig:"inventory_ingest_endpoint" public:"false"`

	// IdentityIngestEndpoint This is the suffix path for identity connect endpoint. The base URL is defined in the
	// config option as identity url.
	// Default: /identity/v1
	// Public: No
	IdentityIngestEndpoint string `yaml:"identity_ingest_endpoint" envconfig:"identity_ingest_endpoint" public:"false"`

	// MaxMetricsBatchSizeBytes Defined Batch size in bytes for the events sent to metric-ingest. See batch_queue_depth
	// for more information.
	// Default: 1000000
	// Public: No
	MaxMetricsBatchSizeBytes int `yaml:"max_metrics_batch_size_bytes" envconfig:"max_metrics_batch_size_bytes" public:"false"`

	// ConnectEnabled It enables or disables the connect for the agent ID resolution given the agent fingerprint.
	// If the config option is enabled it also reconnects to update the fingerprint with the given agent ID.
	// In case this config is enabled then it adds the resolved agent ID in the header as X-NRI-Agent-Entity-Id.
	// Default: False
	// Public: No
	ConnectEnabled bool `yaml:"connect_enabled" envconfig:"connect_enabled" public:"false"`

	// RegisterEnabled If it's enabled the register sends the entities returned by the integrations and it assigns
	// these entities with an assigned entity ID.
	// Default: False
	// Public: No
	RegisterEnabled bool `yaml:"register_enabled" envconfig:"register_enabled" public:"false"`

	// FilesConfigOn enables or disables the configuration file monitoring. Disabled by default. We just keep this
	// configuration value for backwards compatibilities, but any new agent should enable this value.
	// Default: False
	// Public: No
	FilesConfigOn bool `yaml:"files_config_enabled" envconfig:"files_config_enabled" public:"false"`

	// DebugLogSec Value in seconds. It defines the frequency we report the memory stats
	// Default: 600
	// Public: No
	DebugLogSec int `yaml:"debug_log_sec" envconfig:"debug_log_sec" public:"false"`

	// OfflineLoggingMode If it's enabled deltas from the plugins won't be sent.
	// Environment: INFRASTRUCTURE_OFFLINE_MODE (instead of boolean uses value 1 for enabling offline logging mode)
	// Default: False
	// Public: No
	OfflineLoggingMode bool `envconfig:"ignored" public:"false"`

	// WinProcessPriorityClass Only for windows: This configuration option allows increasing the newrelic-infra.exe
	// process priority to any of the following values: Normal, Idle, High, RealTime, BelowNormal, AboveNormal
	// Default: ""
	// Public: Yes
	WinProcessPriorityClass string `yaml:"win_process_priority_class" envconfig:"win_process_priority_class" os:"windows"`

	// WinRemovableDrives enables the Windows Agent to report drives `A:` and `B:` when they are mapped to removable
	// drives.
	// Default: True
	// Public: Yes
	WinRemovableDrives bool `yaml:"win_removable_drives" envconfig:"win_removable_drives" os:"windows"` // enables removable drives in storage sampler

	// LegacyStorageSampler Setting this value to true will force the agent to use windows WMI (the legacy method of
	// the Agent to grab metrics for Windows: e.g StorageSampler) and disable the new method which is using PDH library
	// Default (amd64): False
	// Default (386): True
	// Public: Yes
	LegacyStorageSampler bool `yaml:"legacy_storage_sampler" envconfig:"legacy_storage_sampler" os:"windows"`

	// RunMode It can be one of `root`, `privileged` or `unprivileged`. The value cannot be manually set, it's taken
	// from the runtime environment following the next heuristic:
	// - If the user running the agent is the `root` user, then the mode is `root`. This is the only available mode for the agent when running on Windows.
	// - If the user is other than `root` and the agent binary contains the following capabilities `cap_dac_read_search` and `cap_sys_ptrace` then the mode is `privileged`.
	// - If the user is other than `root` but the capabilities don't match the ones in the previous rule, then the mode is `unprivileged`.
	// Default: Runtime value
	// Public: No
	RunMode AgentMode

	// AgentUser The name of the user that's executing the agent process. This value is taken from the runtime
	// environment and cannot be manually set. The default Linux installation uses by default the `root` account to run
	// the agent, this can be changed using the `privileged` and `unprivileged` runmodes. In Windows the
	// `NT AUTHORITY\SYSTEM` account is used when the service is created by the MSI installer.
	// Default: Runtime value
	// Public: No
	AgentUser string

	// ExecutablePath The executable path of the agent process, this value is taken from the runtime environment and
	// cannot be manually set.
	// Default: Runtime value
	// Public: No
	ExecutablePath string

	// FirstReapInterval Defines how much do we have to wait for the first reap.
	// Default: 1s
	// Public: No
	FirstReapInterval time.Duration

	// ReapInterval Defines the frequency for the reaping process. In the reaping process we update the inventory
	// cached.
	// Default: 10s
	// Public: No
	ReapInterval time.Duration

	// SendInterval Defines the frequency to send the deltas. In case there is an error we use an exponential
	// backoff retry
	// Default: 10s
	// Public: No
	SendInterval time.Duration

	// IgnoredInventoryPathsMap It's not a configurable option. It maps the values from ignored_inventory config option
	// Default: Runtime value
	// Public: No
	IgnoredInventoryPathsMap map[string]struct{}

	// K8sIntegrationSamplesIntervalSec Interval for emitting samples defining which integrations are running for the
	// current pod when running inside a sidecar.
	// Default: 30
	// Public: No
	K8sIntegrationSamplesIntervalSec int64 `yaml:"k8s_integration_samples_interval_sec" envconfig:"k8s_integration_samples_interval_sec" public:"false"`

	// MetricsNFSSampleRate Sample rate of NFS Storage Samples in seconds. Minimum value is 5. If value is -1 then
	// the sampler is disabled.
	// Default: 20
	// Public: Yes
	MetricsNFSSampleRate int `yaml:"metrics_nfs_sample_rate" envconfig:"metrics_nfs_sample_rate"`

	// DetailedNFS when true will provide a complete list of NFS metrics.
	// Default: False
	// Public: Yes
	DetailedNFS bool `yaml:"detailed_nfs" envconfig:"detailed_nfs"`

	// Internals

	// concurrency support
	lock sync.Mutex

	// this is the default "persister" folder that the SDK uses. right now we don't allow configuration but we could at some point
	// send this to the integrations for them to use for persisting data.
	DefaultIntegrationsTempDir string

	// EnableProcessMetrics enables/disables process metrics, it does not enforce when not set.
	// Default: empty
	// Public: Yes
	EnableProcessMetrics *bool `yaml:"enable_process_metrics" envconfig:"enable_process_metrics"`

	// IncludeMetricsMatchers Configuration of the metrics matchers that determine which metric data should the agent
	// send to the New Relic backend.
	// If no configuration is defined, the previous behaviour is maintained, i.e., every metric data captured is sent.
	// If a configuration is defined, then only metric data matching the configuration is sent.
	// Note that ALL DATA NOT MATCHED WILL BE DROPPED.
	// Also note that at present it ONLY APPLIES to metric data related to processes. All other metric data is still being sent as usual.
	// Default: none
	// Public: Yes
	IncludeMetricsMatchers IncludeMetricsMap `yaml:"include_matching_metrics" envconfig:"include_matching_metrics"`
}

// Troubleshoot trobleshoot mode configuration.
type Troubleshoot struct {
	Enabled      bool
	AgentLogPath string
}

// NewTroubleshootCfg creates a troubleshooting mode config.
func NewTroubleshootCfg(isTroubleshootMode, agentLogsToFile bool, agentLogFile string) Troubleshoot {
	t := Troubleshoot{
		Enabled: isTroubleshootMode,
	}

	if agentLogsToFile {
		t.AgentLogPath = agentLogFile
	}

	return t
}

// LogForward log forwarder config values.
type LogForward struct {
	Troubleshoot Troubleshoot
	ConfigsDir   string
	HomeDir      string
	License      string
	IsStaging    bool
	ProxyCfg     LogForwardProxy
}

type LogForwardProxy struct {
	IgnoreSystemProxy bool
	Proxy             string
	CABundleFile      string
	CABundleDir       string
	ValidateCerts     bool
}

// NewLogForward creates a valid log forwarder config.
func NewLogForward(config *Config, troubleshoot Troubleshoot) LogForward {
	return LogForward{
		Troubleshoot: troubleshoot,
		ConfigsDir:   config.LoggingConfigsDir,
		HomeDir:      config.LoggingBinDir,
		License:      config.License,
		IsStaging:    config.Staging,
		ProxyCfg: LogForwardProxy{
			IgnoreSystemProxy: config.IgnoreSystemProxy,
			Proxy:             config.Proxy,
			CABundleFile:      config.CABundleFile,
			CABundleDir:       config.CABundleDir,
			ValidateCerts:     config.ProxyValidateCerts,
		},
	}
}

// IsTroubleshootMode triggers FluentBit log forwarder to submit agent log. If agent is not running
// under systemd service this mode enables agent logging to a log file (if not present already).
func (c *Config) IsTroubleshootMode() bool {
	return c.Verbose == TroubleshootLogging
}

// GetDefaultLogFile sets log file to defined app data dir or default.
func (c *Config) GetDefaultLogFile() string {
	if c.AppDataDir == "" {
		return defaultLogFile
	}
	return filepath.Join(c.AppDataDir, "newrelic-infra.log")
}

// GetLogFile provides configured log file.
func (c *Config) GetLogFile() string {
	if c.LogFile == "" || c.LogFile == "true" {
		return c.GetDefaultLogFile()
	}

	return c.LogFile
}

// LogInfo will log the configuration.
// It obfuscates sensitive information and hide private configs.
func (c *Config) LogInfo() {
	configFields, err := c.toLogInfo()
	if err != nil {
		clog.WithError(err).Error("failed to log config")
		return
	}

	clog.WithFieldsF(func() logrus.Fields {
		f := logrus.Fields{}
		for key, value := range configFields {
			f[key] = value
		}
		return f
	}).Debug("Loaded configuration.")
}

func (c *Config) SetBoolValueByYamlAttribute(attribute string, value bool) error {
	c.lock.Lock()
	defer c.lock.Unlock()

	s := reflect.ValueOf(c)
	s = s.Elem()
	t := s.Type()
	for i := 0; i < s.NumField(); i++ {
		ftype := t.Field(i)
		ftags := ftype.Tag
		if ftags.Get("yaml") == attribute {
			f := s.Field(i)
			f.SetBool(value)
			return nil
		}
	}

	return fmt.Errorf("unknown field for yaml attribute '%s'", attribute)
}

func (c *Config) SetIntValueByYamlAttribute(attribute string, value int64) error {
	c.lock.Lock()
	defer c.lock.Unlock()

	s := reflect.ValueOf(c)
	s = s.Elem()
	t := s.Type()
	for i := 0; i < s.NumField(); i++ {
		ftype := t.Field(i)
		ftags := ftype.Tag
		if ftags.Get("yaml") == attribute {
			f := s.Field(i)
			f.SetInt(value)
			return nil
		}
	}

	return fmt.Errorf("unknown field for yaml attribute '%s'", attribute)
}

// toLogInfo prepares the configuration to be logged.
// It obfuscates sensitive information and hide private configs.
func (c *Config) toLogInfo() (map[string]string, error) {
	valueOfC := reflect.ValueOf(c)

	if valueOfC.Kind() != reflect.Ptr && valueOfC.Kind() != reflect.Interface {
		return nil, errors.New("no interface or pointer")
	}

	valueOfC = valueOfC.Elem()

	if valueOfC.Kind() != reflect.Struct {
		return nil, errors.New("config is not struct")
	}

	typeOfC := valueOfC.Type()

	result := make(map[string]string)
	for i := 0; i < valueOfC.NumField(); i++ {

		fieldValue := valueOfC.Field(i)
		fieldType := typeOfC.Field(i)

		fieldTags := fieldType.Tag

		osName := fieldTags.Get("os")

		if osName != "" && !strings.Contains(osName, runtime.GOOS) {
			continue
		}

		if !fieldValue.CanInterface() || fieldTags.Get("ignored") == "true" {
			continue
		}

		configOption := fieldTags.Get("yaml")
		if configOption == "" {
			continue
		}

		public := fieldTags.Get("public")
		if public == "false" {
			continue
		}

		value := fmt.Sprintf("%v", fieldValue.Interface())
		if public == "obfuscate" {
			value = helpers.HiddenField
		}

		result[configOption] = value
	}
	return result, nil
}

func LoadConfig(configFile string) (*Config, error) {
	return LoadConfigWithVerbose(configFile, 0)
}

func LoadConfigWithVerbose(configFile string, verbose int) (*Config, error) {
	var filesToCheck []string
	if configFile != "" {
		filesToCheck = append(filesToCheck, configFile)
	}
	filesToCheck = append(filesToCheck, defaultConfigFiles...)

	cfg := NewConfig()
	cfgMetadata, err := config_loader.LoadYamlConfig(cfg, filesToCheck...)
	if err != nil {
		return cfg, fmt.Errorf("Unable to parse configuration file %s: %s", configFile, err)
	}

	// After the config file has loaded,  override via any environment variables
	configOverride(cfg)

	cfg.RunMode, cfg.AgentUser, cfg.ExecutablePath = runtimeValues()

	// override verbose when enabled from CLI flag
	if verbose > NonVerboseLogging {
		cfg.Verbose = verbose
	}

	// Move any other post processing steps that clean up or announce settings to be
	// after both config file and env variable processing is complete. Need to review each of the items
	// above and place each one at the bottom of this ordering
	err = NormalizeConfig(cfg, *cfgMetadata)

	return cfg, err
}

// NewConfig returns the default Config.
func NewConfig() *Config {
	return &Config{
		lock: sync.Mutex{},
		// The following values are not configurable by the user
		ConnectEnabled:                defaultConnectEnabled,
		FirstReapInterval:             defaultFirstReapInterval,
		ReapInterval:                  defaultReapInterval,
		SendInterval:                  defaultSendInterval,
		PidFile:                       defaultPidFile,
		InventoryIngestEndpoint:       defaultInventoryIngestEndpoint,
		MetricsIngestEndpoint:         defaultMetricsIngestEndpoint,
		IdentityIngestEndpoint:        defaultIdentityIngestEndpoint,
		CommandChannelEndpoint:        defaultCmdChannelEndpoint,
		CommandChannelIntervalSec:     defaultCmdChannelIntervalSec,
		AgentDir:                      defaultAgentDir,
		ConfigDir:                     defaultConfigDir,
		SupervisorRpcSocket:           defaultSupervisorRpcSock,
		DebugLogSec:                   defaultDebugLogSec,
		TruncTextValues:               defaultTruncTextValues,
		LogFormat:                     defaultLogFormat,
		HTTPServerHost:                defaultHTTPServerHost,
		HTTPServerPort:                defaultHTTPServerPort,
		DockerApiVersion:              DefaultDockerApiVersion,
		FingerprintUpdateFreqSec:      defaultFingerprintUpdateFreqSec,
		CloudMetadataExpiryInSec:      defaultCloudMetadataExpiryInSec,
		RegisterConcurrency:           defaultRegisterConcurrency,
		RegisterBatchSize:             defaultRegisterBatchSize,
		RegisterFrequencySecs:         defaultRegisterFrequencySecs,
		HeartBeatSampleRate:           DefaultHeartBeatFrequencySecs,
		DMSubmissionPeriod:            DefaultDMPeriodSecs,
		ProxyConfigPlugin:             defaultProxyConfigPlugin,
		ProxyValidateCerts:            defaultProxyValidateCerts,
		CloudRetryBackOffSec:          defaultCloudRetryBackOffSec,
		CloudMaxRetryCount:            defaultCloudMaxRetryCount,
		CloudMetadataDisableKeepAlive: defaultCloudMetadataDisableKeepAlive,
<<<<<<< HEAD
		RegisterMaxRetryBo:            defaultRegisterMaxRetryBo,
=======
		RegisterMaxRetryBoSecs:        defaultRegisterMaxRetryBoSecs,
>>>>>>> 8c6ef8fb
		IgnoreReclaimable:             defaultIgnoreReclaimable,
		DnsHostnameResolution:         defaultDnsHostnameResolution,
		MaxProcs:                      defaultMaxProcs,
		// At the moment, this is an option that would allow us to rollback to the previous behaviour in case of errors
		DisableInventorySplit:       defaultDisableInventorySplit,
		MaxInventorySize:            defaultMaxInventorySize,
		MaxMetricsBatchSizeBytes:    DefaultMaxMetricsBatchSizeBytes,
		StartupConnectionRetries:    defaultStartupConnectionRetries,
		DisableZeroRSSFilter:        defaultDisableZeroRSSFilter,
		DisableWinSharedWMI:         defaultDisableWinSharedWMI,
		CompactEnabled:              defaultCompactEnabled,
		StripCommandLine:            DefaultStripCommandLine,
		NetworkInterfaceFilters:     defaultNetworkInterfaceFilters,
		SelinuxEnableSemodule:       defaultSelinuxEnableSemodule,
		OfflineTimeToReset:          DefaultOfflineTimeToReset,
		FilesConfigOn:               defaultFilesConfigOn,
		PayloadCompressionLevel:     defaultPayloadCompressionLevel,
		EnableWinUpdatePlugin:       defaultWinUpdatePlugin,
		LogToStdout:                 defaultLogToStdout,
		IpData:                      defaultIpData,
		ContainerMetadataCacheLimit: DefaultContainerCacheMetadataLimit,
		PartitionsTTL:               defaultPartitionsTTL,
		StartupConnectionTimeout:    defaultStartupConnectionTimeout,
		MetricsNFSSampleRate:        DefaultMetricsNFSSampleRate,
		SmartVerboseModeEntryLimit:  DefaultSmartVerboseModeEntryLimit,
		DefaultIntegrationsTempDir:  defaultIntegrationsTempDir,
		IncludeMetricsMatchers:      defaultMetricsMatcherConfig,
		InventoryQueueLen:           DefaultInventoryQueue,
	}
}

// NewTest creates a default testing Config.
func NewTest(dataDir string) *Config {
	c := NewConfig()
	c.AgentDir = dataDir
	c.AppDataDir = dataDir
	c.OfflineLoggingMode = true

	return c
}

// NewTestWithDeltas creates a default testing Config submitting deltas.
func NewTestWithDeltas(dataDir string) *Config {
	c := NewTest(dataDir)
	c.OfflineLoggingMode = false

	return c
}

// GenerateInventoryURL will use the agent configuration to generate the url required for inventory endpoint.
func (c Config) GenerateInventoryURL() string {
	inventoryURL := fmt.Sprintf("%s/%s", c.CollectorURL,
		strings.TrimPrefix(c.InventoryIngestEndpoint, "/"))
	if os.Getenv("DEV_INVENTORY_INGEST_URL") != "" {
		inventoryURL = os.Getenv("DEV_INVENTORY_INGEST_URL")
	}
	return strings.TrimSuffix(inventoryURL, "/")
}

func isConfigDefined(key string, cfgMetadata config_loader.YAMLMetadata) bool {
	prefixedKey := strings.ToUpper(fmt.Sprint(envPrefix, "_", key))
	if os.Getenv(prefixedKey) != "" {
		return true
	}
	// despite we don't use env vars without the NRIA_ prefix, the `configOverride` function is also
	// handling the environment variables without the prefix. We consider here this case for consistency
	upperKey := strings.ToUpper(key)
	if os.Getenv(upperKey) != "" {
		return true
	}
	if cfgMetadata == nil {
		return false
	}
	return cfgMetadata.Contains(key)
}

// ValidateConfigFrequencySetting returns a valid sampling frequency
// according to the following rules:
//
// disable && req == FREQ_DEFAULT_SAMPLING -> FREQ_DISABLE_SAMPLING
// req <= FREQ_DISABLE_SAMPLING -> FREQ_DISABLE_SAMPLING
// req >= FREQ_DEFAULT_SAMPLING & req < min -> Provided default value `def`
// req > min -> Requested value `req`
//
// Plugins have to implement the logic in which they disable themselves
// if their frequency equals FREQ_DISABLE_SAMPLING.
func ValidateConfigFrequencySetting(req, min, def int64, disable bool) time.Duration {

	if req <= FREQ_DISABLE_SAMPLING || disable && req == FREQ_DEFAULT_SAMPLING {
		return FREQ_DISABLE_SAMPLING
	}

	if req >= FREQ_DEFAULT_SAMPLING && req < min {
		return time.Duration(def)
	}
	return time.Duration(req)
}

func JitterFrequency(freqInSec time.Duration) time.Duration {
	if freqInSec < time.Second {
		return time.Second
	}
	randomSeconds := rand.Int63n(int64(freqInSec / time.Second))
	if randomSeconds < 1 {
		randomSeconds = 1
	}
	return time.Duration(randomSeconds) * time.Second
}

func calculateCollectorURL(licenseKey string, staging bool) string {
	if license.IsFederalCompliance(licenseKey) {
		return defaultSecureFederalURL
	}

	return fmt.Sprintf(baseCollectorURL, urlEnvironmentPrefix(staging), urlRegionPrefix(licenseKey))
}

func calculateIdentityURL(licenseKey string, staging bool) string {
	if staging {
		return calculateIdentityStagingURL(licenseKey)
	}
	return calculateIdentityProductionURL(licenseKey)
}

func calculateIdentityProductionURL(licenseKey string) string {
	// only EU supported
	if license.IsRegionEU(licenseKey) {
		return defaultIdentityURLEu
	}
	return defaultIdentityURL
}

func calculateIdentityStagingURL(licenseKey string) string {
	// only EU supported
	if license.IsRegionEU(licenseKey) {
		return defaultIdentityStagingURLEu
	}
	return defaultIdentityStagingURL
}

func calculateCmdChannelURL(licenseKey string, staging bool) string {
	if staging {
		return calculateCmdChannelStagingURL(licenseKey)
	}
	return calculateCmdChannelProductionURL(licenseKey)
}

func calculateCmdChannelProductionURL(licenseKey string) string {
	// only EU supported
	if license.IsRegionEU(licenseKey) {
		return defaultCmdChannelURLEu
	}
	return defaultCmdChannelURL
}

func calculateCmdChannelStagingURL(licenseKey string) string {
	// only EU supported
	if license.IsRegionEU(licenseKey) {
		return defaultCmdChannelStagingURLEu
	}
	return defaultCmdChannelStagingURL
}

func calculateDimensionalMetricURL(collectorURL string, licenseKey string, staging bool) string {
	if collectorURL != "" {
		return collectorURL
	}

	if license.IsFederalCompliance(licenseKey) {
		return defaultSecureFederalURL
	}

	return fmt.Sprintf(baseDimensionalMetricURL, urlEnvironmentPrefix(staging), urlRegionPrefix(licenseKey))
}

func urlEnvironmentPrefix(staging bool) string {
	if staging {
		return "staging-"
	}
	return ""
}

func urlRegionPrefix(licenseKey string) string {
	if license.IsRegionEU(licenseKey) {
		return "eu."
	}

	return ""
}

func NormalizeConfig(cfg *Config, cfgMetadata config_loader.YAMLMetadata) (err error) {
	nlog := clog.WithField("action", "NormalizeConfig")

	cfg.IgnoredInventoryPathsMap = make(map[string]struct{})
	for _, p := range cfg.IgnoredInventoryPaths {
		cfg.IgnoredInventoryPathsMap[strings.ToLower(p)] = struct{}{}
	}

	if cfg.Features == nil {
		cfg.Features = make(map[string]bool)
	}

	// Setting default values
	if cfg.License == "" {
		err = fmt.Errorf("no license key, please add it to agent's config file or NRIA_LICENSE_KEY environment variable")
		return
	}

	cfg.License = strings.TrimSpace(cfg.License)
	if !license.IsValid(cfg.License) {
		err = fmt.Errorf("invalid license: %s, check agent's config file or NRIA_LICENSE_KEY environment variable", cfg.License)
		return
	}

	// For now, make any level of verbosity == printing out debugging info
	// until we refactor and use the Verbose attribute where Debug is used
	// today. Debug should change to just mean "debug mode" per the command
	// line switch meaning.
	if cfg.Verbose > 0 {
		cfg.Debug = true
		log.SetLevel(logrus.TraceLevel)
		logrus.SetLevel(logrus.TraceLevel)
		if cfg.Verbose == TroubleshootLogging {
			cfg.Debug = true
		}
	}

	for _, feature := range defaultTraces {
		cfg.FeatureTraces = append(cfg.FeatureTraces, feature.String())
	}

	// dm URL is calculated based on collector url, it should be set before get it default value
	cfg.MetricURL = calculateDimensionalMetricURL(cfg.CollectorURL, cfg.License, cfg.Staging)

	if cfg.CollectorURL == "" {
		cfg.CollectorURL = calculateCollectorURL(cfg.License, cfg.Staging)
	}

	nlog.WithField("collectorURL", cfg.CollectorURL).Debug("Collector URL")

	if cfg.IdentityURL == "" {
		cfg.IdentityURL = calculateIdentityURL(cfg.License, cfg.Staging)
	}

	if cfg.CommandChannelURL == "" {
		cfg.CommandChannelURL = calculateCmdChannelURL(cfg.License, cfg.Staging)
	}

	//InventoryIngestEndpoint default value defined in NewConfig
	nlog.WithField("InventoryIngestEndpoint", cfg.InventoryIngestEndpoint).
		Debug("Inventory ingest endpoint.")

	if cfg.ConnectEnabled {
		cfg.MetricsIngestEndpoint = defaultMetricsIngestV2Endpoint
	}

	//MetricsIngestEndpoint default value defined in NewConfig
	nlog.WithField("MetricsIngestEndpoint", cfg.MetricsIngestEndpoint).
		Debug("Metrics ingest endpoint.")

	//IdentityIngestEndpoint default value defined in NewConfig
	nlog.WithField("IdentityIngestEndpoint", cfg.IdentityIngestEndpoint).
		Debug("Identity ingest endpoint.")

	// Remove leading slashes - everything which posts data should add a path starting with /
	strings.TrimSuffix(cfg.CollectorURL, "/")

	// This environment variable is for internal use only
	if os.Getenv("INFRASTRUCTURE_OFFLINE_MODE") == "1" {
		nlog.Debug("Offline Logging mode enabled.")
		cfg.OfflineLoggingMode = true
	}

	//AgentDir default value defined in NewConfig
	nlog.WithField("AgentDir", cfg.AgentDir).Debug("Default output directory.")

	if defaultAppDataDir != "" && cfg.AppDataDir == "" {
		cfg.AppDataDir = defaultAppDataDir
		nlog.WithField("AppDataDir", cfg.AppDataDir).Debug("Application data directory.")
	}

	if cfg.AppDataDir != "" {
		if err = disk.MkdirAll(cfg.AppDataDir, 0755); err != nil {
			nlog.WithError(err).Warn("can't create application data directory. Setting it to default")
			cfg.AppDataDir = ""
		}
	}

	if cfg.LoggingConfigsDir == "" {
		cfg.LoggingConfigsDir = filepath.Join(cfg.ConfigDir, defaultLoggingConfigsDir)
	}

	if cfg.LoggingBinDir == "" {
		cfg.LoggingBinDir = filepath.Join(cfg.AgentDir, DefaultIntegrationsDir, defaultLoggingBinDir)
	}

	if cfg.FluentBitExePath == "" {
		cfg.FluentBitExePath = filepath.Join(cfg.LoggingBinDir, defaultFluentBitExe)
	}

	if cfg.FluentBitParsersPath == "" {
		cfg.FluentBitParsersPath = filepath.Join(cfg.LoggingBinDir, defaultFluentBitParsers)
	}

	if cfg.FluentBitNRLibPath == "" {
		cfg.FluentBitNRLibPath = filepath.Join(cfg.LoggingBinDir, defaultFluentBitNRLib)
	}

	cfg.PluginInstanceDirs = helpers.RemoveEmptyAndDuplicateEntries(
		[]string{cfg.PluginDir, defaultPluginInstanceDir, filepath.Join(cfg.AgentDir, defaultPluginActiveConfigsDir)})

	if !isConfigDefined("log_file", cfgMetadata) && runtime.GOOS == "windows" {
		cfg.LogFile = "true"
	}

	if cfg.LogFile == "true" {
		cfg.LogFile = cfg.GetDefaultLogFile()
		nlog.WithField("LogFile", cfg.LogFile).Debug("Logging to file.")
	}

	//Caution: PluginConfigFiles is ALWAYS defined with the default value. Is this right? Be aware any change could affect backwards compatibilities.
	cfg.PluginConfigFiles = defaultPluginConfigFiles

	if cfg.PayloadCompressionLevel < gzip.NoCompression || cfg.PayloadCompressionLevel > gzip.BestCompression {
		nlog.WithFields(logrus.Fields{
			"provided": cfg.PayloadCompressionLevel,
			"default":  defaultPayloadCompressionLevel,
		}).Warn("Compression Level set is invalid, overriding it to the default payload compression level")
		cfg.PayloadCompressionLevel = defaultPayloadCompressionLevel
	}
	nlog.WithField("PayloadCompressionLevel", cfg.PayloadCompressionLevel).Debug("Payload Compression Level.")

	nlog.WithField("CompactEnabled", cfg.CompactEnabled).Debug("Repository compaction.")

	if cfg.CompactThreshold == 0 {
		cfg.CompactThreshold = uint64(defaultCompactThreshold)
	} else {
		cfg.CompactThreshold = cfg.CompactThreshold * 1024 * 1024
	}

	if cfg.MetricsSystemSampleRate < FREQ_INTERVAL_FLOOR_SYSTEM_METRICS && cfg.MetricsSystemSampleRate > FREQ_DISABLE_SAMPLING {
		cfg.MetricsSystemSampleRate = FREQ_INTERVAL_FLOOR_SYSTEM_METRICS
	}
	nlog.WithField("MetricsSystemSampleRate", cfg.MetricsSystemSampleRate).Debug("Metrics System Sample Rate.")

	if cfg.MetricsStorageSampleRate < FREQ_INTERVAL_FLOOR_STORAGE_METRICS && cfg.MetricsStorageSampleRate > FREQ_DISABLE_SAMPLING {
		cfg.MetricsStorageSampleRate = DefaultStorageSamplerRateSecs
	}
	nlog.WithField("MetricsStorageSampleRate", cfg.MetricsStorageSampleRate).Debug("Metrics Storage Sample Rate.")

	if cfg.MetricsNetworkSampleRate < FREQ_INTERVAL_FLOOR_STORAGE_METRICS && cfg.MetricsNetworkSampleRate > FREQ_DISABLE_SAMPLING {
		cfg.MetricsNetworkSampleRate = FREQ_INTERVAL_FLOOR_STORAGE_METRICS
	}
	nlog.WithField("MetricsNetworkSampleRate", cfg.MetricsNetworkSampleRate).Debug("Metrics Network Sample Rate.")

	if cfg.MetricsProcessSampleRate < FREQ_INTERVAL_FLOOR_PROCESS_METRICS && cfg.MetricsProcessSampleRate > FREQ_DISABLE_SAMPLING {
		cfg.MetricsProcessSampleRate = FREQ_INTERVAL_FLOOR_PROCESS_METRICS
	}
	nlog.WithField("MetricsNetworkSampleRate", cfg.MetricsProcessSampleRate).Debug("Metrics Process Sample Rate.")

	nlog.WithField("FilesConfigOn", cfg.FilesConfigOn).Debug("Configuration file monitoring.")

	if cfg.NetworkInterfaceFilters == nil || len(cfg.NetworkInterfaceFilters) == 0 {
		nlog.Info("No Network Interface Filters are defined. The agent will monitor all detectable and supported interfaces.")
	}

	for filter, nica := range cfg.NetworkInterfaceFilters {
		for _, nic := range nica {
			nlog.WithFields(logrus.Fields{"interface": nic, "filter": filter}).
				Debug("Using Network Interface Filter Set.")
		}
	}

	for _, env := range defaultPassthroughEnvironment {
		cfg.PassthroughEnvironment = append(cfg.PassthroughEnvironment, env)
	}

	if cfg.RemoveEntitiesPeriod != "" {
		nlog.WithField("RemoveEntitiesPeriod", cfg.RemoveEntitiesPeriod).Debug("Period for removing non-reporting entities.")
	}

	if _, err := time.ParseDuration(cfg.StartupConnectionTimeout); err != nil {
		nlog.WithFields(logrus.Fields{
			"provided": cfg.StartupConnectionTimeout,
			"default":  defaultStartupConnectionTimeout,
		}).Warn("wrong format for 'startup_connection_timeout' property. Assuming default")
		cfg.StartupConnectionTimeout = defaultStartupConnectionTimeout
	}

	if cfg.MaxMetricsBatchSizeBytes > DefaultMaxMetricsBatchSizeBytes || cfg.MaxMetricsBatchSizeBytes <= 0 {
		cfg.MaxMetricsBatchSizeBytes = DefaultMaxMetricsBatchSizeBytes
	}

	// Avoid clients de-facto disabling inventory splitting when we remove the disable_inventory_split function
	if cfg.MaxInventorySize > defaultMaxInventorySize {
		cfg.MaxInventorySize = defaultMaxInventorySize
	}

	if _, err := time.ParseDuration(cfg.PartitionsTTL); err != nil {
		nlog.WithFields(logrus.Fields{
			"provided": cfg.StartupConnectionTimeout,
			"default":  defaultStartupConnectionTimeout,
		}).Warn("wrong format for 'partitions_ttl' property. Assuming default")
		cfg.PartitionsTTL = defaultPartitionsTTL
	}

	if cfg.FacterHomeDir == "" {
		home, err := getDefaultFacterHomeDir()
		if err != nil {
			nlog.WithError(err).
				Warn("couldn't retrieve the current user's home, the HOME env variable won't be set for running facter")
		}
		cfg.FacterHomeDir = home
	}

	// force WMI sampler on Windows 32-bit
	if cfg.LegacyStorageSampler == false && runtime.GOOS == "windows" && runtime.GOARCH == "386" {
		cfg.LegacyStorageSampler = true
	}

	//DockerApiVersion default value defined in NewConfig
	nlog.WithField("DockerApiVersion", cfg.DockerApiVersion).Debug("Docker client API version.")
	//FingerprintUpdateFreqSec default value defined in NewConfig
	nlog.WithField("FingerprintUpdateFreqSec", cfg.FingerprintUpdateFreqSec).Debug("Fingerprint update freq.")
	//DnsHostnameResolution value defined in NewConfig
	nlog.WithField("DnsHostnameResolution", cfg.DnsHostnameResolution).Debug("DNS hostname resolution.")
	//IgnoreReclaimable value defined in NewConfig
	nlog.WithField("IgnoreReclaimable", cfg.IgnoreReclaimable).Debug("Ignoring reclaimable memory.")
	//CloudMaxRetryCount default value defined in NewConfig
	nlog.WithField("CloudMaxRetryCount", cfg.CloudMaxRetryCount).Debug("Cloud detection max retry count on error.")
	//CloudRetryBackOffSec default value defined in NewConfig
	nlog.WithField("CloudRetryBackOffSec", cfg.CloudRetryBackOffSec).Debug("Cloud detection retry backOff on error.")
	//CloudMetadataDisableKeepAlive default value defined in NewConfig
	nlog.WithField("CloudMetadataDisableKeepAlive", cfg.CloudMetadataDisableKeepAlive).Debug("Cloud metadata keep-alive.")
	//ProxyValidateCerts default value defined in NewConfig
	nlog.WithField("ProxyValidateCerts", cfg.ProxyValidateCerts).Debug("Proxy certificate verification.")
	//ProxyConfigPlugin default value defined in NewConfig
	nlog.WithField("ProxyConfigPlugin", cfg.ProxyConfigPlugin).Debug("Default proxy config plugin enabled.")

	if runtime.GOOS == "windows" && !isConfigDefined("win_removable_drives", cfgMetadata) {
		cfg.WinRemovableDrives = defaultWinRemovableDrives
		nlog.WithField("WinRemovableDrives", cfg.WinRemovableDrives).Debug("Using default Windows removable drives storage sampling.")
	}

	//defaultCloudMetadataExpiryInSec default value defined in NewConfig
	nlog.WithField("defaultCloudMetadataExpiryInSec", defaultCloudMetadataExpiryInSec).Debug("Using default cloud metadata expiry time.")

	cfg.IsForwardOnly = cfg.IsForwardOnly || cfg.K8sIntegration

	if cfg.IsForwardOnly {
		cfg.ConnectEnabled = false
	}

	// For backwards compatibility FileDevicesBlacklist is deprecated.
	if len(cfg.FileDevicesBlacklist) > 0 {
		cfg.FileDevicesIgnored = append(cfg.FileDevicesIgnored, cfg.FileDevicesBlacklist...)
	}

	// For backwards compatibility WhitelistProcessSample is deprecated.
	if len(cfg.WhitelistProcessSample) > 0 {
		cfg.AllowedListProcessSample = append(cfg.AllowedListProcessSample, cfg.WhitelistProcessSample...)
	}

	return
}

func (c *CustomAttributeMap) Decode(value string) error {
	data := []byte(value)

	// Clear current Custom Attribute Map
	for k := range *c {
		delete(*c, k)
	}
	if err := json.Unmarshal(data, c); err != nil {
		return err
	}
	return nil
}

func (i *IncludeMetricsMap) Decode(value string) error {
	data := []byte(value)

	// Clear current Map
	for k := range *i {
		delete(*i, k)
	}

	if err := yaml.Unmarshal(data, i); err != nil {
		return err
	}
	return nil
}<|MERGE_RESOLUTION|>--- conflicted
+++ resolved
@@ -800,19 +800,11 @@
 	// Public: Yes
 	CloudRetryBackOffSec int `yaml:"cloud_retry_backoff_sec" envconfig:"cloud_retry_backoff_sec"`
 
-<<<<<<< HEAD
-	// RegisterMaxRetryBo This configuration parameter set the number of seconds delay between the
-	// retries in case that entity registration fails.
-	// Default: 60
-	// Public: Yes
-	RegisterMaxRetryBo int `yaml:"register_max_retry_backoff_sec" envconfig:"register_max_retry_backoff_sec"`
-=======
 	// RegisterMaxRetryBoSecs This configuration parameter set the number of seconds delay between the
 	// retries in case that entity registration fails.
 	// Default: 60
 	// Public: Yes
 	RegisterMaxRetryBoSecs int `yaml:"register_max_retry_backoff_sec" envconfig:"register_max_retry_backoff_sec"`
->>>>>>> 8c6ef8fb
 
 	// CloudMetadataExpiryInSec If the agent is running in a cloud instance, the agent will try to detect the cloud
 	// type and it will fetch metadata like: instanceID, instanceType, cloudSource, hostType. This configuration
@@ -1262,11 +1254,7 @@
 		CloudRetryBackOffSec:          defaultCloudRetryBackOffSec,
 		CloudMaxRetryCount:            defaultCloudMaxRetryCount,
 		CloudMetadataDisableKeepAlive: defaultCloudMetadataDisableKeepAlive,
-<<<<<<< HEAD
-		RegisterMaxRetryBo:            defaultRegisterMaxRetryBo,
-=======
 		RegisterMaxRetryBoSecs:        defaultRegisterMaxRetryBoSecs,
->>>>>>> 8c6ef8fb
 		IgnoreReclaimable:             defaultIgnoreReclaimable,
 		DnsHostnameResolution:         defaultDnsHostnameResolution,
 		MaxProcs:                      defaultMaxProcs,
