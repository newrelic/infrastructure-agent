--- conflicted
+++ resolved
@@ -1,8 +1,4 @@
-<<<<<<< HEAD
-﻿// Copyright 2020 New Relic Corporation. All rights reserved.
-=======
 // Copyright 2023 New Relic Corporation. All rights reserved.
->>>>>>> f2e7eea3
 // SPDX-License-Identifier: Apache-2.0
 // Contains all the bits and pieces we need to parse and manage
 // the external configuration
