--- conflicted
+++ resolved
@@ -91,11 +91,7 @@
 	defaultWinRemovableDrives            = true
 	defaultTraces                        = []trace.Feature{trace.CONN}
 	defaultMetricsMatcherConfig          = IncludeMetricsMap{}
-<<<<<<< HEAD
-	defaultRegisterMaxRetryBo            = 60
-=======
 	defaultRegisterMaxRetryBoSecs        = 60
->>>>>>> 8c6ef8fb
 )
 
 // Default internal values
