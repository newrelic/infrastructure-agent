--- conflicted
+++ resolved
@@ -141,10 +141,7 @@
 	return Key(fmt.Sprintf("%v:%v%s", f.Type, f.Name, strings.ToLower(attrsStr))), nil
 }
 
-<<<<<<< HEAD
-=======
 // ResolveUniqueEntityKey determine an unique entity key for agent and integrations to avoid collision.
->>>>>>> f7bf88ab
 func (f *Fields) ResolveUniqueEntityKey(agentID string, lookup host.IDLookup, entityRewrite data.EntityRewrites, protocol int) (Key, error) {
 	if f.IsAgent() {
 		return Key(agentID), nil
@@ -159,10 +156,7 @@
 	return f.Key()
 }
 
-<<<<<<< HEAD
-=======
 // ReplaceLoopback returns the value replacing localhost for agent hostname
->>>>>>> f7bf88ab
 func ReplaceLoopback(value string, lookup host.IDLookup, protocolVersion int) (string, error) {
 	const protocolV3 = 3
 	if protocolVersion < protocolV3 || !http.ContainsLocalhost(value) {
