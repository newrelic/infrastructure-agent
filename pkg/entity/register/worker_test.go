package register

import (
	"context"
	"fmt"
	"github.com/newrelic/infrastructure-agent/pkg/backend/backoff"
	"github.com/stretchr/testify/assert"
	"testing"
	"time"

	"github.com/newrelic/infrastructure-agent/pkg/backend/identityapi"
	"github.com/newrelic/infrastructure-agent/pkg/entity"
	"github.com/newrelic/infrastructure-agent/pkg/fwrequest"
	"github.com/newrelic/infrastructure-agent/pkg/integrations/v4/protocol"
)

func newClientReturning(ids ...entity.ID) identityapi.RegisterClient {
	return &fakeClient{
		ids: ids,
	}
}

type fakeClient struct {
	ids []entity.ID
	err error
}

<<<<<<< HEAD
func (c *fakeClient) RegisterBatchEntities(agentEntityID entity.ID, entities []entity.Fields) (r []identityapi.RegisterEntityResponse, err error) {
	if c.err != nil {
		return nil, c.err
	}

=======
func (c *fakeClient) RegisterBatchEntities(agentEntityID entity.ID, entities []entity.Fields) (r []identityapi.RegisterEntityResponse, t time.Duration, err error) {
>>>>>>> f7bf88ab
	r = []identityapi.RegisterEntityResponse{}
	for _, id := range c.ids {
		r = append(r, identityapi.RegisterEntityResponse{ID: id})
	}
	return
}

func (c *fakeClient) RegisterEntity(agentEntityID entity.ID, entity entity.Fields) (r identityapi.RegisterEntityResponse, err error) {
	// won't be called
	return
}

func (c *fakeClient) RegisterEntitiesRemoveMe(agentEntityID entity.ID, entities []identityapi.RegisterEntity) (r []identityapi.RegisterEntityResponse, t time.Duration, err error) {
	// won't be called
	return
}

func TestWorker_Run_SendsWhenMaxTimeIsReached(t *testing.T) {
	reqsToRegisterQueue := make(chan fwrequest.EntityFwRequest, 1)
	reqsRegisteredQueue := make(chan fwrequest.EntityFwRequest, 1)

	agentIdentity := func() entity.Identity {
		return entity.Identity{ID: 13}
	}

	w := NewWorker(agentIdentity, newClientReturning(123), backoff.NewDefaultBackoff(), 0, reqsToRegisterQueue, reqsRegisteredQueue, 2, 50*time.Millisecond)

	ctx, cancel := context.WithCancel(context.Background())
	defer cancel()

	go w.Run(ctx)

	reqsToRegisterQueue <- fwrequest.NewEntityFwRequest(protocol.Dataset{}, entity.EmptyID, fwrequest.FwRequestMeta{}, protocol.IntegrationMetadata{})

	select {
	case result := <-reqsRegisteredQueue:
		assert.Equal(t, "123", result.ID().String())
	case <-time.NewTimer(200 * time.Millisecond).C:
		t.Error("no register response")
	}
}

func TestWorker_Run_SendsWhenMaxBatchSizeIsReached(t *testing.T) {
	reqsToRegisterQueue := make(chan fwrequest.EntityFwRequest, 1)
	reqsRegisteredQueue := make(chan fwrequest.EntityFwRequest, 1)

	agentIdentity := func() entity.Identity {
		return entity.Identity{ID: 13}
	}

	ids := []entity.ID{123, 456}
	w := NewWorker(agentIdentity, newClientReturning(ids...), backoff.NewDefaultBackoff(), 0, reqsToRegisterQueue, reqsRegisteredQueue, 2, 50*time.Millisecond)

	ctx, cancel := context.WithCancel(context.Background())
	defer cancel()

	go w.Run(ctx)

	reqsToRegisterQueue <- fwrequest.NewEntityFwRequest(protocol.Dataset{}, entity.EmptyID, fwrequest.FwRequestMeta{}, protocol.IntegrationMetadata{})

	for registeredCount := 0; registeredCount < len(ids); registeredCount++ {
		select {
		case result := <-reqsRegisteredQueue:
			assert.Equal(t, ids[registeredCount], result.ID())
		case <-time.NewTimer(200 * time.Millisecond).C:
			t.Error("no register response")
		}
	}
}

func TestWorker_registerEntitiesWithRetry_OnError_RetryBackoff(t *testing.T) {
	reqsToRegisterQueue := make(chan fwrequest.EntityFwRequest, 0)
	reqsRegisteredQueue := make(chan fwrequest.EntityFwRequest, 0)

	agentIdentity := func() entity.Identity {
		return entity.Identity{ID: 13}
	}

	client := &fakeClient{
		// StatusCodeLimitExceed is an e.g. of error for which we should retry with backoff.
		err: identityapi.NewRegisterEntityError("err", identityapi.StatusCodeLimitExceed, fmt.Errorf("err")),
	}

	backoff := backoff.NewDefaultBackoff()
	backoffCh := make(chan time.Duration)
	backoff.GetBackoffTimer = func(d time.Duration) *time.Timer {
		select {
		case backoffCh <- d:
		default:
		}
		return time.NewTimer(0)
	}
	w := NewWorker(agentIdentity, client, backoff, 0, reqsToRegisterQueue, reqsRegisteredQueue, 1, 50*time.Millisecond)

	ctx, cancel := context.WithCancel(context.Background())
	defer cancel()

	result := make(chan []identityapi.RegisterEntityResponse, 1)
	go func() {
		result <- w.registerEntitiesWithRetry(ctx, []entity.Fields{{Name: "test"}})
	}()

	select {
	case <-backoffCh: // Success
	case <-result:
		t.Error("registerEntitiesWithRetry should retry")
	case <-time.NewTimer(200 * time.Millisecond).C:
		t.Error("Backoff not called")
	}

	cancel()
	select {
	case actual := <-result:
		var expected []identityapi.RegisterEntityResponse = nil
		assert.Equal(t, expected, actual)
	case <-time.NewTimer(200 * time.Millisecond).C:
		t.Error("registerEntitiesWithRetry should stop")
	}
}

func TestWorker_registerEntitiesWithRetry_OnError_Discard(t *testing.T) {
	reqsToRegisterQueue := make(chan fwrequest.EntityFwRequest, 0)
	reqsRegisteredQueue := make(chan fwrequest.EntityFwRequest, 0)

	agentIdentity := func() entity.Identity {
		return entity.Identity{ID: 13}
	}

	client := &fakeClient{
		// 400 is an e.g. of an error for which we should discard data.
		err: identityapi.NewRegisterEntityError("err", 400, fmt.Errorf("err")),
	}

	backoff := backoff.NewDefaultBackoff()
	backoffCh := make(chan time.Duration)
	backoff.GetBackoffTimer = func(d time.Duration) *time.Timer {
		select {
		case backoffCh <- d:
		default:
		}
		return time.NewTimer(0)
	}
	w := NewWorker(agentIdentity, client, backoff, 0, reqsToRegisterQueue, reqsRegisteredQueue, 1, 50*time.Millisecond)

	ctx, cancel := context.WithCancel(context.Background())
	defer cancel()

	response := make(chan []identityapi.RegisterEntityResponse, 1)
	go func() {
		response <- w.registerEntitiesWithRetry(ctx, []entity.Fields{{Name: "test"}})
	}()

	select {
	case actual := <-response:
		var expected []identityapi.RegisterEntityResponse = nil
		assert.Equal(t, expected, actual)
	case <-backoffCh:
		t.Error("backoff should not be called")
	case <-time.NewTimer(200 * time.Millisecond).C:
		t.Error("registerEntitiesWithRetry should stop")
	}
}

func TestWorker_registerEntitiesWithRetry_Success(t *testing.T) {
	reqsToRegisterQueue := make(chan fwrequest.EntityFwRequest, 0)
	reqsRegisteredQueue := make(chan fwrequest.EntityFwRequest, 0)

	agentIdentity := func() entity.Identity {
		return entity.Identity{ID: 13}
	}

	client := &fakeClient{
		ids: []entity.ID{13},
		// no err from backend.
		err: nil,
	}

	backoff := backoff.NewDefaultBackoff()
	backoffCh := make(chan time.Duration)
	backoff.GetBackoffTimer = func(d time.Duration) *time.Timer {
		select {
		case backoffCh <- d:
		default:
		}
		return time.NewTimer(0)
	}

	w := NewWorker(agentIdentity, client, backoff, 0, reqsToRegisterQueue, reqsRegisteredQueue, 1, 50*time.Millisecond)

	ctx, cancel := context.WithCancel(context.Background())
	defer cancel()

	response := make(chan []identityapi.RegisterEntityResponse, 1)
	go func() {
		response <- w.registerEntitiesWithRetry(ctx, []entity.Fields{{Name: "test"}})
	}()
	select {
	case actual := <-response:
		assert.Equal(t, 1, len(actual))
		assert.Equal(t, "13", actual[0].ID.String())
	case <-backoffCh:
		t.Error("backoff should not be called")
	case <-time.NewTimer(200 * time.Millisecond).C:
		t.Error("registerEntitiesWithRetry should stop")
	}
}<|MERGE_RESOLUTION|>--- conflicted
+++ resolved
@@ -25,15 +25,10 @@
 	err error
 }
 
-<<<<<<< HEAD
 func (c *fakeClient) RegisterBatchEntities(agentEntityID entity.ID, entities []entity.Fields) (r []identityapi.RegisterEntityResponse, err error) {
 	if c.err != nil {
 		return nil, c.err
 	}
-
-=======
-func (c *fakeClient) RegisterBatchEntities(agentEntityID entity.ID, entities []entity.Fields) (r []identityapi.RegisterEntityResponse, t time.Duration, err error) {
->>>>>>> f7bf88ab
 	r = []identityapi.RegisterEntityResponse{}
 	for _, id := range c.ids {
 		r = append(r, identityapi.RegisterEntityResponse{ID: id})
