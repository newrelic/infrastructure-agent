// Copyright 2020 New Relic Corporation. All rights reserved.
// SPDX-License-Identifier: Apache-2.0

package databind

import (
	"errors"
	"fmt"
	"os"
	"reflect"
	"strings"
	"time"

	"github.com/newrelic/infrastructure-agent/pkg/databind/internal/discovery/command"
	yaml "gopkg.in/yaml.v2"

	"github.com/newrelic/infrastructure-agent/pkg/databind/internal/discovery"
	"github.com/newrelic/infrastructure-agent/pkg/databind/internal/discovery/docker"
	"github.com/newrelic/infrastructure-agent/pkg/databind/internal/discovery/fargate"
	"github.com/newrelic/infrastructure-agent/pkg/databind/internal/secrets"
)

const (
	defaultDiscoveryTTL = time.Minute
	defaultVariablesTTL = time.Hour
)

type YAMLAgentConfig struct {
	Variables map[string]varEntry `yaml:"variables,omitempty"` // key: variable name
}

type YAMLConfig struct {
	YAMLAgentConfig `yaml:",inline"`
	Discovery       struct {
		TTL     string               `yaml:"ttl,omitempty"`
		Docker  *discovery.Container `yaml:"docker,omitempty"`
		Fargate *discovery.Container `yaml:"fargate,omitempty"`
		Command *discovery.Command   `yaml:"command,omitempty"`
	} `yaml:"discovery"`
}

func (y *YAMLConfig) Enabled() bool {
	return len(y.Variables) > 0 ||
		y.Discovery.Docker != nil ||
		y.Discovery.Fargate != nil ||
		y.Discovery.Command != nil
}

type varEntry struct {
	TTL         string               `yaml:"ttl,omitempty"`
	Test        *Test                `yaml:"test,omitempty"`
	KMS         *secrets.KMS         `yaml:"aws-kms,omitempty"`
	Vault       *secrets.Vault       `yaml:"vault,omitempty"`
	CyberArkCLI *secrets.CyberArkCLI `yaml:"cyberark-cli,omitempty"`
	CyberArkAPI *secrets.CyberArkAPI `yaml:"cyberark-api,omitempty"`
	Obfuscated  *secrets.Obfuscated  `yaml:"obfuscated,omitempty"`
}

// Test for testing purposes until providers get decoupled.
type Test struct{}

func (t *Test) Validate() error { return nil }

// LoadYaml builds a set of data binding Sources from a YAML file
func LoadYAML(bytes []byte) (*Sources, error) {
	// Load raw yaml
	dc := YAMLConfig{}
	if err := yaml.Unmarshal(bytes, &dc); err != nil {
		return nil, err
	}

	return dc.DataSources()
}

// DataSources builds a set of data binding sources for the YAMLConfig instance.
func (dc *YAMLConfig) DataSources() (*Sources, error) {
	if err := dc.validate(); err != nil {
		return nil, fmt.Errorf("error parsing YAML configuration: %s", err)
	}

	ttl, err := duration(dc.Discovery.TTL, defaultDiscoveryTTL)
	if err != nil {
		return nil, err
	}

	s := Sources{
		clock:     time.Now,
		variables: map[string]*gatherer{},
	}
	s.discoverer, err = dc.selectDiscoverer(ttl)
	if err != nil {
		return nil, err
	}

	varS, err := dc.YAMLAgentConfig.DataSources()
	if err != nil {
		return nil, err
	}

	s.variables = varS.variables

	return &s, nil
}

func (dc *YAMLAgentConfig) DataSources() (*Sources, error) {
	s := Sources{
		clock:     time.Now,
		variables: map[string]*gatherer{},
	}

	for vName, vEntry := range dc.Variables {
		ttl, err := duration(vEntry.TTL, defaultVariablesTTL)
		if err != nil {
			return nil, err
		}
		s.variables[vName] = vEntry.selectGatherer(ttl)
	}

	return &s, nil
}

// returns a duration in the formatted string. If the string is empty, returns def (default)
// if the format is wrong, returns the default and an error
func duration(fmt string, def time.Duration) (time.Duration, error) {
	if fmt == "" {
		return def, nil
	}

	duration, err := time.ParseDuration(fmt)
	if err != nil {
		return def, err
	}

	return duration, nil
}

func (dc *YAMLConfig) selectDiscoverer(ttl time.Duration) (*discoverer, error) {
	if dc.Discovery.Fargate != nil {
		fetch, err := fargate.Discoverer(*dc.Discovery.Fargate)
		return &discoverer{
			cache: cachedEntry{ttl: ttl},
			fetch: fetch,
		}, err

	} else if dc.Discovery.Docker != nil {
		fetch, err := docker.Discoverer(*dc.Discovery.Docker)
		return &discoverer{
			cache: cachedEntry{ttl: ttl},
			fetch: fetch,
		}, err

	} else if dc.Discovery.Command != nil {
		fetch, err := command.Discoverer(*dc.Discovery.Command)
		return &discoverer{
			cache: cachedEntry{ttl: ttl},
			fetch: fetch,
		}, err

	}
	return nil, nil
}

func (y *YAMLConfig) validate() error {
	sections := 0
	if y.Discovery.Docker != nil {
		sections++
		if err := y.Discovery.Docker.Validate(); err != nil {
			return err
		}
	}
	if y.Discovery.Fargate != nil {
		sections++
		if err := y.Discovery.Fargate.Validate(); err != nil {
			return err
		}
	}

	if y.Discovery.Command != nil {
		sections++
		if err := y.Discovery.Command.Validate(); err != nil {
			return err
		}
	}

	if sections > 1 {
		return errors.New("only one discovery source allowed")
	}

	return y.YAMLAgentConfig.validate()
}

func (y *YAMLAgentConfig) validate() error {
	names := map[string]struct{}{}
	for vName, vEntry := range y.Variables {
		if _, ok := names[vName]; ok {
			return fmt.Errorf("duplicate variable name %q", names)
		}
		vEntry.expand()

		names[vName] = struct{}{}
		if err := vEntry.validate(); err != nil {
			return err
		}
	}

	return nil
}

func (v *varEntry) expand() {
	if v.Obfuscated != nil {
		expandEnvVars(v.Obfuscated)
	}
}

func (v *varEntry) validate() error {
	sections := 0
	if v.KMS != nil {
		sections++
		if err := v.KMS.Validate(); err != nil {
			return err
		}
	}
	if v.Vault != nil {
		sections++
		if err := v.Vault.Validate(); err != nil {
			return err
		}
	}
	if v.CyberArkCLI != nil {
		sections++
		if err := v.CyberArkCLI.Validate(); err != nil {
			return err
		}
	}
	if v.CyberArkAPI != nil {
		sections++
		if err := v.CyberArkAPI.Validate(); err != nil {
			return err
		}
	}
	if v.Obfuscated != nil {
		sections++
		if err := v.Obfuscated.Validate(); err != nil {
			return err
		}
	}
	if sections == 0 {
		return errors.New("you should specify one source to gather the variable: aws-kms or vault or cyberark-cli")
	}
	if sections > 1 {
		return errors.New("you can't specify more than one source into a single variable. Use another variable")
	}
	return nil
}

func (v *varEntry) selectGatherer(ttl time.Duration) *gatherer {
	if v.KMS != nil {
		return &gatherer{
			cache: cachedEntry{ttl: ttl},
			fetch: secrets.KMSGatherer(v.KMS),
		}

	} else if v.Vault != nil {
		return &gatherer{
			cache: cachedEntry{ttl: ttl},
			fetch: secrets.VaultGatherer(v.Vault),
		}

	} else if v.CyberArkCLI != nil {
		return &gatherer{
			cache: cachedEntry{ttl: ttl},
			fetch: secrets.CyberArkCLIGatherer(v.CyberArkCLI),
		}

	} else if v.CyberArkAPI != nil {
		return &gatherer{
			cache: cachedEntry{ttl: ttl},
			fetch: secrets.CyberArkAPIGatherer(v.CyberArkAPI),
		}
<<<<<<< HEAD
	} else if v.Test != nil {
		return &gatherer{
			cache: cachedEntry{ttl: ttl},
			fetch: func() (interface{}, error) { return "test-result", nil },
=======
	} else if v.Obfuscated != nil {
		return &gatherer{
			cache: cachedEntry{ttl: ttl},
			fetch: secrets.ObfuscateGatherer(v.Obfuscated),
>>>>>>> 4fe4af9c
		}
	}

	// should never reach here as long as "varEntry.validate()" does its job
	// anyway, returning an error gatherer to avoid unexpected panics
	return &gatherer{fetch: func() (interface{}, error) {
		return "", errors.New("missing variable data source")
	}}
}

func expandEnvVars(obj interface{}) {
	e := reflect.ValueOf(obj).Elem()

	for i := 0; i < e.NumField(); i++ {
		value := e.Field(i).Interface()

		valueStr, ok := value.(string)
		if !ok {
			continue
		}

		if ok := strings.HasPrefix(valueStr, "$"); !ok {
			continue
		}

		if envVar, ok := os.LookupEnv(valueStr[1:]); ok {
			e.Field(i).SetString(envVar)
		}
	}
}<|MERGE_RESOLUTION|>--- conflicted
+++ resolved
@@ -277,17 +277,15 @@
 			cache: cachedEntry{ttl: ttl},
 			fetch: secrets.CyberArkAPIGatherer(v.CyberArkAPI),
 		}
-<<<<<<< HEAD
+	} else if v.Obfuscated != nil {
+		return &gatherer{
+			cache: cachedEntry{ttl: ttl},
+			fetch: secrets.ObfuscateGatherer(v.Obfuscated),
+		}
 	} else if v.Test != nil {
 		return &gatherer{
 			cache: cachedEntry{ttl: ttl},
 			fetch: func() (interface{}, error) { return "test-result", nil },
-=======
-	} else if v.Obfuscated != nil {
-		return &gatherer{
-			cache: cachedEntry{ttl: ttl},
-			fetch: secrets.ObfuscateGatherer(v.Obfuscated),
->>>>>>> 4fe4af9c
 		}
 	}
 
