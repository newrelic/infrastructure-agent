--- conflicted
+++ resolved
@@ -17,23 +17,15 @@
 
 const (
 	// FFs
-<<<<<<< HEAD
 	FlagCategory              = "Infra_Agent"
 	FlagNameRegister          = "register_enabled"
 	FlagParallelizeInventory  = "parallelize_inventory_enabled"
 	FlagAsyncInventoryHandler = "async_inventory_handler_enabled"
-	FlagProtocolV4            = "protocol_v4_enabled"
-	FlagFullProcess           = "full_process_sampling"
-	FlagDmRegisterDeprecated  = "dm_register_deprecated"
-=======
-	FlagCategory             = "Infra_Agent"
-	FlagNameRegister         = "register_enabled"
-	FlagParallelizeInventory = "parallelize_inventory_enabled"
+
 	FlagProtocolV4           = "protocol_v4_enabled"
 	FlagFullProcess          = "full_process_sampling"
 	FlagDmRegisterDeprecated = "dm_register_deprecated"
 	FlagFluentBit19          = "fluent_bit_19"
->>>>>>> 5d29fddb
 	// Config
 	CfgYmlRegisterEnabled              = "register_enabled"
 	CfgYmlParallelizeInventory         = "inventory_queue_len"
