// Copyright 2020 New Relic Corporation. All rights reserved.
// SPDX-License-Identifier: Apache-2.0
package integration

import (
	"context"
	"crypto/sha256"
	"errors"
	"fmt"
	"time"

	"github.com/newrelic/infrastructure-agent/internal/integrations/v4/executor"
	"github.com/newrelic/infrastructure-agent/internal/integrations/v4/when"
	"github.com/newrelic/infrastructure-agent/pkg/databind/pkg/databind"
	"github.com/newrelic/infrastructure-agent/pkg/integrations/track/ctx"
	"github.com/newrelic/infrastructure-agent/pkg/integrations/v4/config"
	"github.com/newrelic/infrastructure-agent/pkg/log"
	"github.com/newrelic/infrastructure-agent/pkg/plugins/ids"

	"io/ioutil"
	"os"
	"strings"
)

const (
	configPathEnv     = "CONFIG_PATH"
	configPathVarName = "config.path"
	configPathHolder  = "${" + configPathVarName + "}"
)

var (
	elog = log.WithComponent("integrations.Definition")

)

// Definition is a n `-exec` yaml entry. It will execute the provided command line or array of commands
type Definition struct {
	Name            string
	Labels          map[string]string
	ExecutorConfig  executor.Config
	Interval        time.Duration
	Timeout         time.Duration
	ConfigTemplate  []byte // external configuration file, if provided
	InventorySource ids.PluginID
	WhenConditions  []when.Condition
	CmdChanReq      *ctx.CmdChannelRequest // not empty: command-channel run/stop integration requests
	cfgRequest      *ctx.ConfigRequest
	runnable        executor.Executor
	newTempFile     func(template []byte) (string, error)
}

<<<<<<< HEAD
var h = sha256.New()
func (d *Definition) Hash() string {
	h.Write([]byte(fmt.Sprintf("%v", d)))
	return fmt.Sprintf("%x", h.Sum(nil))
=======
func (d *Definition) WithConfigRequest(cfgRequest *ctx.ConfigRequest) Definition {
	d.cfgRequest = cfgRequest
	return *d
>>>>>>> 86ffe9bb
}

func (d *Definition) TimeoutEnabled() bool {
	return d.Timeout > 0
}

func (d *Definition) SingleRun() bool {
	return d.Interval == 0
}

// PluginID returns inventory plugin ID
func (d *Definition) PluginID(integrationName string) ids.PluginID {
	// user specified an inventory source has precedence
	if d.InventorySource != ids.EmptyInventorySource {
		return d.InventorySource
	}
	// else possible plugin returned name
	if integrationName != "" {
		return ids.NewDefaultInventoryPluginID(integrationName)
	}

	// fallback to plugin name from config
	return ids.NewDefaultInventoryPluginID(d.Name)
}

func (d *Definition) Run(ctx context.Context, bindVals *databind.Values, pidC, exitCodeC chan<- int) ([]Output, error) {
	logger := elog.WithField("integration_name", d.Name)
	logger.Debug("Running task.")
	// no discovery data: execute a single instance
	if bindVals == nil {
		logger.Debug("Running single instance.")
		return []Output{{Receive: d.runnable.Execute(ctx, pidC, exitCodeC)}}, nil
	}

	// apply discovered data to run multiple instances
	var tasksOutput []Output

	// merges both runnable configuration and config template (if any) to avoid having different
	// discoverable
	type discoveredConfig struct {
		Executor       executor.Executor
		ConfigTemplate []byte
	}

	// used to post-process "${config.path}" appearances only if we have found it previously
	foundConfigPath := false
	onDemand := noOnDemand
	if d.ConfigTemplate != nil {
		onDemand = ignoreConfigPathVar(&foundConfigPath)
	}
	matches, err := databind.Replace(bindVals, discoveredConfig{
		Executor:       d.runnable.DeepClone(),
		ConfigTemplate: d.ConfigTemplate,
	}, databind.Provided(onDemand))
	if err != nil {
		return nil, err
	}

	logger.Debug("Running through all discovery matches.")
	for _, ir := range matches {
		dc, ok := ir.Variables.(discoveredConfig)
		if !ok { // should never happen, but left here for type safety
			elog.WithField("type", fmt.Sprintf("%T", ir)).
				Warn("can't execute integration due to an unexpected Executor type")
			continue
		}

		var removeFile func(<-chan struct{})
		if dc.ConfigTemplate != nil {
			templateFile, err := d.newTempFile(dc.ConfigTemplate)
			if err != nil {
				return nil, err
			}
			// Setting to remove this file after the integration has finished
			removeFile = removeTempFile(templateFile)

			// If we previously detected some "${config.path}" placeholder in the arguments
			// or the environment, we look again for it and replace it by the
			// template file. Otherwise, we set the default "CONFIG_PATH"
			// environment variable
			if foundConfigPath {
				// replacing on the environment
				for key, value := range dc.Executor.Cfg.Environment {
					if strings.Contains(value, configPathHolder) {
						dc.Executor.Cfg.Environment[key] = strings.Replace(value, configPathHolder, templateFile, -1)
					}
				}
				// replacing on the command line arguments
				for i, value := range dc.Executor.Args {
					if strings.Contains(value, configPathHolder) {
						dc.Executor.Args[i] = strings.Replace(value, configPathHolder, templateFile, -1)
					}
				}
			} else {
				dc.Executor.Cfg.Environment[configPathEnv] = templateFile
			}
		} else {
			logger.Debug("Found a nil ConfigTemplate.")
		}

		logger.Debug("Executing task.")
		taskOutput := dc.Executor.Execute(ctx, nil, nil)
		if removeFile != nil {
			go removeFile(taskOutput.Done)
		}
		tasksOutput = append(tasksOutput, Output{Receive: taskOutput, ExtraLabels: ir.MetricAnnotations, EntityRewrite: ir.EntityRewrites})
	}
	return tasksOutput, nil
}

// remoteTempFile returns a function that removes the file corresponding to the passed path when the provided channel
// is closed
func removeTempFile(path string) func(<-chan struct{}) {
	return func(done <-chan struct{}) {
		<-done
		if err := os.Remove(path); err != nil {
			elog.WithError(err).WithField("path", path).Warn("can't remove temporary integration config file")
		}
	}
}

// For configuration databind.Replace,
// dynamic databinding provider that just ignores the ${config.path} variable and leaves
// it there to avoid a "Variable Not Found", as this variables has not been discovered
// nor bound from any secret variable). We keep it unchanged for its later replacement.
func ignoreConfigPathVar(foundVar *bool) databind.OnDemand {
	return func(key string) (value []byte, found bool) {
		if key == configPathVarName {
			*foundVar = true
			return []byte(configPathHolder), true
		}
		return nil, false
	}
}

// For configuration databind.Replace, just ignoring any variable that has not been already discovered
func noOnDemand(_ string) ([]byte, bool) {
	return nil, false
}

// returns the file name
func newTempFile(template []byte) (string, error) {
	// create it
	file, err := ioutil.TempFile("", "discovered")
	if err != nil {
		return "", errors.New("can't create config file template: " + err.Error())
	}
	defer func() { _ = file.Close() }()
	elog.WithField("file", file.Name()).Debug("Creating discovered file.")
	if _, err := file.Write(template); err != nil {
		return "", errors.New("can't write into config file template: " + err.Error())
	}
	return file.Name(), nil
}

// returns an executor from the given execPath, that can be a string (one-line path and arguments),
// or an array (first element is the executable path and the rest are the arguments)
func newExecutor(executorConfig *executor.Config, execPath config.ShlexOpt) (executor.Executor, error) {
	if len(execPath) == 0 {
		return executor.Executor{}, errors.New("exec command can't be empty")
	}
	return executor.FromCmdSlice(execPath, executorConfig), nil
}<|MERGE_RESOLUTION|>--- conflicted
+++ resolved
@@ -49,16 +49,15 @@
 	newTempFile     func(template []byte) (string, error)
 }
 
-<<<<<<< HEAD
-var h = sha256.New()
 func (d *Definition) Hash() string {
+	h := sha256.New()
 	h.Write([]byte(fmt.Sprintf("%v", d)))
 	return fmt.Sprintf("%x", h.Sum(nil))
-=======
+}
+
 func (d *Definition) WithConfigRequest(cfgRequest *ctx.ConfigRequest) Definition {
 	d.cfgRequest = cfgRequest
 	return *d
->>>>>>> 86ffe9bb
 }
 
 func (d *Definition) TimeoutEnabled() bool {
