--- conflicted
+++ resolved
@@ -67,11 +67,7 @@
 	return ids.NewDefaultInventoryPluginID(d.Name)
 }
 
-<<<<<<< HEAD
-func (d *Definition) Run(ctx context.Context, bind *databind.Values, pidC, exitCodeC chan<- int) ([]Output, error) {
-=======
-func (d *Definition) Run(ctx context.Context, bindVals *databind.Values, pidC chan<- int) ([]Output, error) {
->>>>>>> 1179761a
+func (d *Definition) Run(ctx context.Context, bindVals *databind.Values, pidC, exitCodeC chan<- int) ([]Output, error) {
 	logger := elog.WithField("integration_name", d.Name)
 	logger.Debug("Running task.")
 	// no discovery data: execute a single instance
