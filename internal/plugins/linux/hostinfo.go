// Copyright 2020 New Relic Corporation. All rights reserved.
// SPDX-License-Identifier: Apache-2.0
// +build linux darwin

package linux

import (
	"bufio"
	"fmt"
	"io/ioutil"
	"os"
	"regexp"
	"runtime"
	"strconv"
	"time"

<<<<<<< HEAD
=======
	"github.com/newrelic/infrastructure-agent/internal/os/distro"
	"github.com/newrelic/infrastructure-agent/internal/os/fs"
>>>>>>> 2f5b1acb
	"github.com/newrelic/infrastructure-agent/pkg/entity"

	"github.com/newrelic/infrastructure-agent/internal/agent"
	"github.com/newrelic/infrastructure-agent/pkg/config"
	"github.com/newrelic/infrastructure-agent/pkg/helpers"
	"github.com/newrelic/infrastructure-agent/pkg/helpers/fingerprint"
	"github.com/newrelic/infrastructure-agent/pkg/log"
	"github.com/newrelic/infrastructure-agent/pkg/plugins/ids"
	"github.com/newrelic/infrastructure-agent/pkg/sysinfo/cloud"
	"github.com/shirou/gopsutil/host"
	"github.com/sirupsen/logrus"
)

var hlog = log.WithComponent("HostInfoPlugin")

type HostinfoPlugin struct {
	agent.PluginCommon
	cloudHarvester cloud.Harvester // Gather metadata for the cloud instance.
}

type HostinfoData struct {
	System        string `json:"id"`
	Distro        string `json:"distro"`
	KernelVersion string `json:"kernel_version"`
	HostType      string `json:"host_type"`
	CpuName       string `json:"cpu_name"`
	// Number of cores within a single CPU ('cpu cores' field in /proc/cpuinfo)
	// It is shown as 'coreCount' in New Relic UI
	CpuNum string `json:"cpu_num"`
	// Total number of cores in all the CPUs ('processor' entries in /proc/cpuinfo)
	// It is shown as 'processorCount' in New Relic UI
	TotalCpu        string `json:"total_cpu"`
	Ram             string `json:"ram"`
	UpSince         string `json:"boot_timestamp"`
	AgentVersion    string `json:"agent_version"`
	AgentName       string `json:"agent_name"`
	AgentMode       string `json:"agent_mode"`
	OperatingSystem string `json:"operating_system"`
	ProductUuid     string `json:"product_uuid"`
	BootId          string `json:"boot_id"`
	RegionAWS       string `json:"aws_region,omitempty"`
	RegionAzure     string `json:"region_name,omitempty"`
	RegionGCP       string `json:"zone,omitempty"`
	RegionAlibaba   string `json:"region_id,omitempty"`
}

func (self HostinfoData) SortKey() string {
	return self.System
}

func getTotalCpu(cpuInfoFile string) string {
	cpu_re := regexp.MustCompile(`processor\s*:\s*([0-9]+)`)
	file, err := ioutil.ReadFile(cpuInfoFile)
	if err != nil {
		hlog.WithError(err).Error("opening proc file /cpuinfo")
		return "unknown"
	}
	totalCpuNum := cpu_re.FindAllString(string(file), -1)
	return strconv.Itoa(len(totalCpuNum))
}

func getKernelRelease() string {
	v, err := fs.ReadFirstLine(helpers.HostProc("/sys/kernel/osrelease"))
	if err != nil {
		hlog.WithError(err).Error("error reading kernel release")
	}
	return v
}

func getProductUuid(mode string) string {
	const unknownProductUUID = "unknown"

	if mode == config.ModeUnprivileged {
		return unknownProductUUID
	}

	uuid, err := fs.ReadFirstLine(helpers.HostSys("/class/dmi/id/product_uuid"))
	if err != nil {
		hlog.WithError(err).Error("error reading uuid")
	}
	matched, err := regexp.MatchString("^[0-9A-F]{8}(-[0-9A-F]{4}){3}-[0-9A-F]{12}$", uuid)
	if err != nil {
		hlog.WithError(err).Error("error in checking regular expression")
		return unknownProductUUID
	}

	if matched == false {
		hlog.WithFields(logrus.Fields{
			"UUID": uuid,
		}).Debug("Unexpected format for product uuid.")
		return unknownProductUUID
	}

	return uuid
}

func readProcFile(filename string, re *regexp.Regexp) string {
	file, err := os.Open(filename)
	if err != nil {
		hlog.WithError(err).WithField("filename", filename).Error("opening proc file")
		return "unknown"
	}
	defer file.Close()
	scanner := bufio.NewScanner(file)
	for scanner.Scan() {
		if line := re.Split(scanner.Text(), -1); len(line) == 2 {
			return line[1]
		}
	}
	if err := scanner.Err(); err != nil {
		hlog.WithError(err).WithField("filename", filename).Error("reading proc file")
	}
	return "unknown"
}

func getUpSince() string {
	info, err := host.Info()
	if err != nil {
		hlog.WithError(err).Warn("unable to read host info for uptime")
		return ""
	}
	return time.Now().Add(time.Second * -time.Duration(info.Uptime)).Format("2006-01-02 15:04:05")
}

func runCmd(command string, args ...string) string {
	cmd := helpers.NewCommand(command, args...)
	output, err := cmd.Output()
	if err != nil {
		hlog.WithError(err).WithField("command", command).Debug("Executing command.")
		return "unknown"
	}
	return string(output)
}

func NewHostinfoPlugin(ctx agent.AgentContext, cloudHarvester cloud.Harvester) agent.Plugin {
	return &HostinfoPlugin{
		PluginCommon: agent.PluginCommon{
			ID:      ids.HostInfo,
			Context: ctx,
		},
		cloudHarvester: cloudHarvester,
	}
}

func (self *HostinfoPlugin) Data() agent.PluginInventoryDataset {
	return agent.PluginInventoryDataset{self.gatherHostinfo(self.Context)}
}

func (self *HostinfoPlugin) Run() {
	self.Context.AddReconnecting(self)
	data := self.Data()
	self.EmitInventory(data, entity.NewFromNameWithoutID(self.Context.EntityKey()))
}

// getCpuNum reads the `cpu cores` entry from `cpuInfoFile`, on some
// SUSE versions when the host has just one cpu this entry is missing,
// in that case you can specify a fallback value to return.
func getCpuNum(cpuInfoFile string, fallback string) string {
	cpuCores := readProcFile(cpuInfoFile, regexp.MustCompile(`cpu\scores\s*:\s`))
	if cpuCores == "unknown" {
		return fallback
	} else {
		return cpuCores
	}
}

func (self *HostinfoPlugin) gatherHostinfo(context agent.AgentContext) *HostinfoData {
	infoFile := helpers.HostProc("/cpuinfo")
	totalCpu := getTotalCpu(infoFile)
	var productUuid string
	var hostType string
	if distro.IsCentos5() {
		productUuid = "unknown"
		hostType = "unknown unknown"
	} else {
		productUuid = getProductUuid(context.Config().RunMode)
		hostType = self.getHostType()
	}

	data := &HostinfoData{
		System:          "system",
		Distro:          distro.GetDistro(),
		KernelVersion:   getKernelRelease(),
		HostType:        hostType,
		CpuName:         readProcFile(helpers.HostProc("/cpuinfo"), regexp.MustCompile(`model\sname\s*:\s`)),
		CpuNum:          getCpuNum(infoFile, totalCpu),
		TotalCpu:        totalCpu,
		Ram:             readProcFile(helpers.HostProc("/meminfo"), regexp.MustCompile(`MemTotal:\s*`)),
		UpSince:         getUpSince(),
		AgentVersion:    context.Version(),
		AgentName:       "Infrastructure",
		AgentMode:       string(context.Config().RunMode),
		OperatingSystem: runtime.GOOS,
		ProductUuid:     productUuid,
		BootId:          fingerprint.GetBootId(),
	}
	err := self.setCloudRegion(data)
	if err != nil {
		hlog.WithError(err).WithField("cloudType", self.cloudHarvester.GetCloudType()).Debug(
			"cloud region couldn't be set")
	}
	helpers.LogStructureDetails(hlog, data, "HostInfoData", "raw", nil)

	return data
}

func (self *HostinfoPlugin) setCloudRegion(data *HostinfoData) (err error) {
	if self.Context.Config().DisableCloudMetadata ||
		self.cloudHarvester.GetCloudType() == cloud.TypeNoCloud {
		return
	}

	region, err := self.cloudHarvester.GetRegion()
	if err != nil {
		return fmt.Errorf("couldn't retrieve cloud region: %v", err)
	}

	switch self.cloudHarvester.GetCloudType() {
	case cloud.TypeAWS:
		data.RegionAWS = region
	case cloud.TypeAzure:
		data.RegionAzure = region
	case cloud.TypeGCP:
		data.RegionGCP = region
	case cloud.TypeAlibaba:
		data.RegionAlibaba = region
	default:
	}
	return
}

func (self *HostinfoPlugin) getHostType() string {
	hostType := "unknown"

	if self.Context.Config().DisableCloudMetadata ||
<<<<<<< HEAD
		self.cloudHarvester.GetCloudType() == cloud.TypeNoCloud ||
		self.cloudHarvester.GetCloudType() == cloud.TypeInProgress {
		manufacturer := readFirstLine(helpers.HostSys("/devices/virtual/dmi/id/sys_vendor"))
		name := readFirstLine(helpers.HostSys("/devices/virtual/dmi/id/product_name"))
		hostType = fmt.Sprintf("%s %s", manufacturer, name)
=======
		self.cloudHarvester.GetCloudType() == cloud.TypeNoCloud {

		manufacturer, err := fs.ReadFirstLine(helpers.HostSys("/devices/virtual/dmi/id/sys_vendor"))
		if err != nil {
			hlog.WithError(err).Error("cannot read dmi sys vendor")
		}

		name, err := fs.ReadFirstLine(helpers.HostSys("/devices/virtual/dmi/id/product_name"))
		if err != nil {
			hlog.WithError(err).Error("cannot read dmi product name")
		}

		return fmt.Sprintf("%s %s", manufacturer, name)
>>>>>>> 2f5b1acb
	}

	if response, err := self.cloudHarvester.GetHostType(); err != nil {
		hlog.WithError(err).WithField("cloudType", self.cloudHarvester.GetCloudType()).Debug(
			"error getting host type from cloud metadata")
	} else {
		hostType = response
	}

	return hostType
}<|MERGE_RESOLUTION|>--- conflicted
+++ resolved
@@ -14,11 +14,8 @@
 	"strconv"
 	"time"
 
-<<<<<<< HEAD
-=======
 	"github.com/newrelic/infrastructure-agent/internal/os/distro"
 	"github.com/newrelic/infrastructure-agent/internal/os/fs"
->>>>>>> 2f5b1acb
 	"github.com/newrelic/infrastructure-agent/pkg/entity"
 
 	"github.com/newrelic/infrastructure-agent/internal/agent"
@@ -254,14 +251,8 @@
 	hostType := "unknown"
 
 	if self.Context.Config().DisableCloudMetadata ||
-<<<<<<< HEAD
 		self.cloudHarvester.GetCloudType() == cloud.TypeNoCloud ||
 		self.cloudHarvester.GetCloudType() == cloud.TypeInProgress {
-		manufacturer := readFirstLine(helpers.HostSys("/devices/virtual/dmi/id/sys_vendor"))
-		name := readFirstLine(helpers.HostSys("/devices/virtual/dmi/id/product_name"))
-		hostType = fmt.Sprintf("%s %s", manufacturer, name)
-=======
-		self.cloudHarvester.GetCloudType() == cloud.TypeNoCloud {
 
 		manufacturer, err := fs.ReadFirstLine(helpers.HostSys("/devices/virtual/dmi/id/sys_vendor"))
 		if err != nil {
@@ -273,8 +264,7 @@
 			hlog.WithError(err).Error("cannot read dmi product name")
 		}
 
-		return fmt.Sprintf("%s %s", manufacturer, name)
->>>>>>> 2f5b1acb
+		hostType = fmt.Sprintf("%s %s", manufacturer, name)
 	}
 
 	if response, err := self.cloudHarvester.GetHostType(); err != nil {
